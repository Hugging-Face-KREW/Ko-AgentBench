[project]
name = "ko-agentbench"
version = "0.1.0"
description = "Add your description here"
readme = "README.md"
requires-python = ">=3.10"
dependencies = [
<<<<<<< HEAD
    "ipykernel>=6.30.1",
=======
    "dotenv>=0.9.9",
>>>>>>> 27dd2b11
    "litellm>=1.77.0",
    "requests>=2.32.5",
    "transformers>=4.56.1",
]<|MERGE_RESOLUTION|>--- conflicted
+++ resolved
@@ -5,11 +5,8 @@
 readme = "README.md"
 requires-python = ">=3.10"
 dependencies = [
-<<<<<<< HEAD
+    "dotenv>=0.9.9",
     "ipykernel>=6.30.1",
-=======
-    "dotenv>=0.9.9",
->>>>>>> 27dd2b11
     "litellm>=1.77.0",
     "requests>=2.32.5",
     "transformers>=4.56.1",
