<<<<<<< HEAD
[ 
=======
[
>>>>>>> c2e0489e
  {
    "task_id": "L3-001",
    "instruction": "삼성전자 투자를 검토하고 있습니다. 현재 주가 정보를 확인한 후, 이번달 차트 데이터를 분석해서 종합 정보를 제공해주세요.",
    "task_level": 3,
    "task_category": "Multi Tool Sequential",
    "golden_action": [
      {
        "step": 1,
<<<<<<< HEAD
        "tool": "WebSearch_naver",    
=======
        "tool": "WebSearch_naver",
>>>>>>> c2e0489e
        "args": {
          "query": "삼성전자 종목 코드",
          "display": 10,
          "sort": "date"
<<<<<<< HEAD
        }  
      },
      {
        "step": 2,
        "tool": "StockPrice_kis",      
        "args": {
          "symbol": "005930"          
=======
        }
      },
      {
        "step": 2,
        "tool": "StockPrice_kis",
        "args": {
          "symbol": "005930"
>>>>>>> c2e0489e
        }
      },
      {
        "step": 3,
<<<<<<< HEAD
        "tool": "StockChart_kis",     
        "args": {
          "symbol": "005930",         
=======
        "tool": "StockChart_kis",
        "args": {
          "symbol": "005930",
>>>>>>> c2e0489e
          "period": "M"
        }
      }
    ],
    "minimum_steps": 3,
    "essential_tools": [
      "WebSearch_naver",
      "StockPrice_kis",
      "StockChart_kis"
    ],
    "data_flow": [
<<<<<<< HEAD
	    {
        "to_step": 1,
        "to_parameter": "query",       
        "from_step": "user_input",
        "from_output": "삼성전자 종목코드"     
      }, 
      {
        "to_step": 2,
        "to_parameter": "symbol",       
        "from_step": 1,     
        "from_output": "symbol"          
      },
      {
        "to_step": 3,
        "to_parameter": "symbol",       
        "from_step": 1,
        "from_output": "symbol"        
=======
      {
        "to_step": 1,
        "to_parameter": "query",
        "from_step": "user_input",
        "from_output": "삼성전자 종목코드"
      },
      {
        "to_step": 2,
        "to_parameter": "symbol",
        "from_step": 1,
        "from_output": "symbol"
      },
      {
        "to_step": 3,
        "to_parameter": "symbol",
        "from_step": 1,
        "from_output": "symbol"
>>>>>>> c2e0489e
      }
    ]
  },
  {
    "task_id": "L3-002",
    "instruction": "청량리역 근처로 이사를 고려하고 있습니다. 해당 지역에 가장 가까운 대학교를 알아보고, 그 근처에 병원이 몇개 있는지 조사해주세요.",
    "task_level": 3,
    "task_category": "Multi Tool Sequential",
    "golden_action": [
      {
        "step": 1,
<<<<<<< HEAD
        "tool": "PlaceSearch_kakao",              
        "args": {
          "keyword": "청량리역 근처 대학교",            
          "size": 1                             
=======
        "tool": "PlaceSearch_kakao",
        "args": {
          "keyword": "청량리역 근처 대학교",
          "size": 1
>>>>>>> c2e0489e
        }
      },
      {
        "step": 2,
<<<<<<< HEAD
        "tool": "CategorySearch_tmap",       
        "args" : {
	        "categories" : "병원", 
	        "centerLon" : "127.059028",          
	        "centerLat" : "37.583917",          
	        "radius" : 10000                    
=======
        "tool": "CategorySearch_tmap",
        "args": {
          "categories": "병원",
          "centerLon": "127.059028",
          "centerLat": "37.583917",
          "radius": 10000
>>>>>>> c2e0489e
        }
      }
    ],
    "minimum_steps": 2,
    "essential_tools": [
      "PlaceSearch_kakao",
      "CategorySearch_tmap"
    ],
    "data_flow": [
      {
        "to_step": 2,
<<<<<<< HEAD
        "to_parameter": "centerLat",         
        "from_step": 1,
        "from_output": "latitude"           
      },
      {
        "to_step": 2,
        "to_parameter": "centerLon",       
        "from_step": 1,
        "from_output": "longitude"       
=======
        "to_parameter": "centerLat",
        "from_step": 1,
        "from_output": "latitude"
      },
      {
        "to_step": 2,
        "to_parameter": "centerLon",
        "from_step": 1,
        "from_output": "longtitude"
>>>>>>> c2e0489e
      }
    ]
  },
  {
    "task_id": "L3-003",
    "instruction": "교대역 근처에서 소개팅을 할 예정입니다. 교대역 주변의 소개팅하기 좋은 레스토랑을 조사하고, 관련 후기나 데이트 팁을 알아봐주세요.",
    "task_level": 3,
    "task_category": "Multi Tool Sequential",
    "golden_action": [
      {
        "step": 1,
<<<<<<< HEAD
        "tool": "PlaceSearch_kakao",              
        "args": {
          "keyword": "교대역 소개팅 식당",        
          "size": 1                               
=======
        "tool": "PlaceSearch_kakao",
        "args": {
          "keyword": "교대역 소개팅 식당",
          "size": 1
>>>>>>> c2e0489e
        }
      },
      {
        "step": 2,
<<<<<<< HEAD
        "tool": "BlogSearch_naver",            
        "args": {
          "query": "{places} 후기",            
          "display" : 20                       
=======
        "tool": "BlogSearch_naver",
        "args": {
          "query": "{places} 후기",
          "display": 20
>>>>>>> c2e0489e
        }
      }
    ],
    "minimum_steps": 2,
    "essential_tools": [
      "PlaceSearch_kakao",
      "BlogSearch_naver"
    ],
    "data_flow": [
      {
        "to_step": 1,
        "to_parameter": "places",
        "from_step": "user_input",
        "from_output": "교대역 소개팅 식당"
      },
      {
        "to_step": 2,
        "to_parameter": "item",
        "from_step": 1,
        "from_output": "places"
      }
    ]
  },
  {
    "task_id": "L3-004",
    "instruction": "독학하기 좋은 수능 모의고사 수학 문제집을 조사해주고, 가격도 알려줘.",
    "task_level": 3,
    "task_category": "Multi Tool Sequential",
    "golden_action": [
      {
        "step": 1,
        "tool": "BlogSearch_naver",
        "args": {
          "query": "수능 수학 모의고사 문제집 추천 독학",
          "display": 20,
          "sort": "sim"
        }
      },
      {
        "step": 2,
<<<<<<< HEAD
        "tool": "ItemSearch_aladin",             
=======
        "tool": "ItemSearch_aladin",
>>>>>>> c2e0489e
        "args": {
          "query": "{book_title}"
        }
      }
    ],
    "data_flow": [
      {
        "to_step": 2,
        "to_parameter": "query",
        "from_step": 1,
        "from_output": "book_title"
      }
    ]
  },
  {
    "task_id": "L3-005",
    "instruction": "강남역에서 가장 가까운 애플 매장까지 걸어서 얼마나 걸리는지 알려줘.",
    "task_level": 3,
    "task_category": "Multi Tool Sequential",
    "golden_action": [
      {
        "step": 1,
<<<<<<< HEAD
        "tool": "PlaceSearch_kakao",               
        "args": {
          "keyword": "강남역",              
          "size": 1,                               
          "sort" : "accuracy"
=======
        "tool": "PlaceSearch_kakao",
        "args": {
          "keyword": "강남역",
          "size": 1,
          "sort": "accuracy"
>>>>>>> c2e0489e
        }
      },
      {
        "step": 2,
        "tool": "PlaceSearch_kakao",
        "args": {
          "keyword": "애플 매장",
<<<<<<< HEAD
          "x" : "{x}",
          "y" : "{y}",
          "sort" : "accuracy",
          "size" : 1
=======
          "x": "{x}",
          "y": "{y}",
          "sort": "accuracy",
          "size": 1
>>>>>>> c2e0489e
        }
      },
      {
        "step": 3,
<<<<<<< HEAD
	        "tool": "WalkRoute_tmap",              
=======
        "tool": "WalkRoute_tmap",
>>>>>>> c2e0489e
        "args": {
          "startX": "{startX}",
          "startY": "{startY}",
          "endX": "{endX}",
          "endY": "{endY}"
        }
      }
    ],
    "minimum_steps": 3,
    "essential_tools": [
<<<<<<< HEAD
      "PlaceSearch_kakao", 
      "WalkRoute_tmap"
    ],
    "data_flow": [
       {
=======
      "PlaceSearch_kakao",
      "WalkRoute_tmap"
    ],
    "data_flow": [
      {
>>>>>>> c2e0489e
        "to_step": 2,
        "to_parameter": "x",
        "from_step": 1,
        "from_output": "longitude"
      },
      {
        "to_step": 2,
        "to_parameter": "y",
        "from_step": 1,
        "from_output": "latitude"
      },
      {
        "to_step": 3,
        "to_parameter": "startX",
        "from_step": 1,
        "from_output": "longitude"
      },
      {
        "to_step": 3,
        "to_parameter": "startY",
        "from_step": 1,
        "from_output": "latitude"
      },
      {
        "to_step": 3,
        "to_parameter": "endX",
        "from_step": 2,
        "from_output": "longitude"
      },
      {
        "to_step": 3,
        "to_parameter": "endY",
        "from_step": 2,
        "from_output": "latitude"
      }
    ]
  },
<<<<<<< HEAD
  {
=======
  
    {
>>>>>>> c2e0489e
      "task_id": "L3-006",
      "instruction": "현재 주가 정보를 확인한 후, 차트 데이터를 분석해서 투자 결정에 도움이 되는 종합 정보를 제공해주세요.",
      "task_level": 3,
      "task_category": "Multi Tool Sequential",
      "golden_action": [
        {
          "step": 1,
          "tool": "WebSearch_naver",    
          "args": {
            "query": "카카오 종목 코드",
            "display": 10,
            "sort": "date"
          }        
        },
        {
          "step": 2,
          "tool": "StockPrice_kis",  
          "args": {
            "symbol": "035720"       
          }
        }
      ],
      "minimum_steps": 2,
      "essential_tools": [
        "WebSearch_naver",
        "StockPrice_kis"
      ],
      "data_flow": [
        {
          "to_step": 2,
          "to_parameter": "current_price", 
          "from_step": 1,     
          "from_output": "symbol"          
        }
      ]
    },
<<<<<<< HEAD
  {
        "task_id": "L3-007",
        "instruction": "삼성전자랑 애플 주가 비교해줘",
        "task_level": 3,
        "task_category": "Multi Tool Sequential",
        "golden_action": [
          {
            "step": 1,
            "tool": "WebSearch_naver",
            "args": {
              "query": "삼성 종목 코드"
            }        
          },
          {
            "step": 2,
            "tool": "WebSearch_naver", 
            "args": {
              "query": "애플 종목 코드"
            }        
          },
          {
            "step": 3,
            "tool": "StockPrice_kis",      
            "args": {
              "symbol": "035720"           
            }
          },
          {
            "step": 4,
            "tool": "USStockPrice_kis",       
            "args": {
              "symbol": "AAPL"        
            }
          }
        ],
        "minimum_steps": 4,
        "essential_tools": [
          "WebSearch_naver",
          "StockPrice_kis",
          "USStockPrice_kis"
        ],
        "data_flow": [
          {
            "to_step": 3,
            "to_parameter": "symbol",      
            "from_step": 1,     
            "from_output": "symbol"         
          },
          {
            "to_step": 3,
            "to_parameter": "symbol",     
            "from_step": 2,     
            "from_output": "symbol"        
          }
        ]
      },
      {
          "task_id": "L3-008",
          "instruction": "제주에서 9월에 열리는 행사 하나 찾아서 공항에서 행사지까지 차타고 얼마나 걸리는 지 알려줘.",
=======
    [
        {
          "task_id": "L3-007",
          "instruction": "삼성전자랑 애플 주가 비교해줘",
>>>>>>> c2e0489e
          "task_level": 3,
          "task_category": "Multi Tool Sequential",
          "golden_action": [
            {
              "step": 1,
<<<<<<< HEAD
              "tool": "FestivalSearch_kto",            
              "args": {
                "location": "제주특별시",              
                "eventStartDate": "20250901",          
                "eventEndDate": "20250930"
              }
            },
            {
              "step": 2,
              "tool": "PlaceSearch_kakao",
              "args": {
                "keyword": "제주 공항",
                "sort" : "accuracy",
                "size" : 1
              }
            },
            {
              "step": 3,
                  "tool": "WalkRoute_tmap",              
              "args": {
                "startX": "{startX}",
                "startY": "{startY}",
                "endX": "{endX}",
                "endY": "{endY}"
              }
            }
          ],
          "minimum_steps": 3,
          "essential_tools": [
              "FestivalSearch_kto",
            "PlaceSearch_kakao", 
            "WalkRoute_tmap"
          ],
          "data_flow": [
              {
              "to_step": 3,
              "to_parameter": "startX",
              "from_step": 1,
              "from_output": "mapx"           
            },
            {
              "to_step": 3,
              "to_parameter": "startY",
              "from_step": 1,
              "from_output": "mapy"         
            },
            {
              "to_step": 3,
              "to_parameter": "endX",
              "from_step": 2,
              "from_output": "longitude"
            },
            {
              "to_step": 3,
              "to_parameter": "endY",
              "from_step": 2,
              "from_output": "latitude"
            }
          ]
        }, 
        {
          "task_id": "L3-009",
          "instruction": "강남역에서 이태원역까지 차로 가는 법 알려줘",
          "task_level": 3,
          "task_category": "Multi Tool Sequential",
          "golden_action": [
            {
              "step": 1,
              "tool": "Geocoding_tmap",               
              "args": {
                "keyword": "강남역"
              }
            },
            {
              "step": 2,
              "tool": "Geocoding_tmap",
              "args": {
                "keyword": "이태원역"
              }
            },
            {
              "step": 3,
                  "tool": "CarRoute_tmap",              
              "args": {
                "startX": "{startX}",
                "startY": "{startY}",
                "endX": "{endX}",
                "endY": "{endY}",
                "searchOption": 0            
              }
            }
          ],
          "minimum_steps": 3,
          "essential_tools": [
              "Geocoding_tmap",
            "CarRoute_tmap"
          ],
          "data_flow": [
              {
              "to_step": 3,
              "to_parameter": "startX",
              "from_step": 1,
              "from_output": "lon"           
            },
            {
              "to_step": 3,
              "to_parameter": "startY",
              "from_step": 1,
              "from_output": "lat"           
            },
            {
              "to_step": 3,
              "to_parameter": "endX",
              "from_step": 2,
              "from_output": "lon"
            },
            {
              "to_step": 3,
              "to_parameter": "endY",
              "from_step": 2,
              "from_output": "lat"
            }
          ]
        },
        {
          "task_id": "L3-010",
          "instruction": "이번주 베스트 셀러 조회해서 가격 얼마인지 알려줘",
          "task_level": 3,
          "task_category": "Multi Tool Sequential",
          "golden_action": [
            {
              "step": 1,
              "tool": "ItemList_aladin",
              "args": {
                "QueryType": "Bestseller",
                "MaxResults" : 1
              }
            },
            {
              "step": 2,
              "tool": "ItemLookup_aladin",           
              "args": {
                "itemId": "{isbn13}",                
                "OptResult" : "reviewList"           
              }
            }
          ],
          "data_flow": [
            {
              "to_step": 2,
              "to_parameter": "itemId",
              "from_step": 1,
              "from_output": "isbn13"
            }
          ]
        }
    ]
=======
              "tool": "WebSearch_naver",
              "args": {
                "query": "삼성 종목 코드"
              }        
            },
            {
              "step": 2,
              "tool": "WebSearch_naver", 
              "args": {
                "query": "애플 종목 코드"
              }        
            },
            {
              "step": 3,
              "tool": "StockPrice_kis",      
              "args": {
                "symbol": "035720"           
              }
            },
            {
              "step": 4,
              "tool": "USStockPrice_kis",       
              "args": {
                "symbol": "AAPL"        
              }
            }
          ],
          "minimum_steps": 4,
          "essential_tools": [
            "WebSearch_naver",
            "StockPrice_kis",
            "USStockPrice_kis"
          ],
          "data_flow": [
            {
              "to_step": 3,
              "to_parameter": "symbol",      
              "from_step": 1,     
              "from_output": "symbol"         
            },
            {
              "to_step": 3,
              "to_parameter": "symbol",     
              "from_step": 2,     
              "from_output": "symbol"        
            }
          ]
        },
        {
          "task_id": "L3-008",
          "instruction": "'인공지능'에 대한 최신 블로그 포스트 5개를 찾아주세요.",
          "task_level": 3,
          "task_category": "Single Tool",
          "golden_action": [
            {
              "step": 1,
              "tool": "BlogSearch_naver",
              "args": {
                "query": "인공지능",
                "display": 5,
                "sort": "date"
              }
            }
          ],
          "minimum_steps": 1,
          "essential_tools": ["BlogSearch_naver"],
          "data_flow": []
        },

          {
            "task_id": "L3-009",
            "instruction": "강남역에서 이태원역까지 차로 가는 법 알려줘",
            "task_level": 3,
            "task_category": "Multi Tool Sequential",
            "golden_action": [
              {
                "step": 1,
                "tool": "Geocoding_tmap",               
                "args": {
                  "city_do": "서울특별시", "gu_gun": "강남구", "dong": "역삼동"
                }
              },
              {
                "step": 2,
                "tool": "Geocoding_tmap",
                "args": {
                  "city_do": "서울특별시", "gu_gun": "용산구", "dong": "이태원동"
                }
              },
              {
                "step": 3,
                    "tool": "CarRoute_tmap",              
                "args": {
                  "startX": "{startX}",
                  "startY": "{startY}",
                  "endX": "{endX}",
                  "endY": "{endY}",
                  "searchOption": 0            
                }
              }
            ],
            "minimum_steps": 3,
            "essential_tools": [
                "Geocoding_tmap",
              "CarRoute_tmap"
            ],
            "data_flow": [
               {
                "to_step": 3,
                "to_parameter": "startX",
                "from_step": 1,
                "from_output": "lon"           
              },
              {
                "to_step": 3,
                "to_parameter": "startY",
                "from_step": 1,
                "from_output": "lat"           
              },
              {
                "to_step": 3,
                "to_parameter": "endX",
                "from_step": 2,
                "from_output": "lon"
              },
              {
                "to_step": 3,
                "to_parameter": "endY",
                "from_step": 2,
                "from_output": "lat"
              }
            ]
          },
          {
            "task_id": "L3-010",
            "instruction": "이번주 베스트 셀러 조회해서 가격 얼마인지 알려줘",
            "task_level": 3,
            "task_category": "Multi Tool Sequential",
            "golden_action": [
              {
                "step": 1,
                "tool": "ItemList_aladin",
                "args": {
                  "query_type": "Bestseller",
                  "max_results" : 1
                }
              },
              {
                "step": 2,
                "tool": "Lookup_aladin_item",           
                "args": {
                  "item_id": "{isbn13}",                
                  "opt_result" : "reviewList"           
                }
              }
            ],
            "data_flow": [
              {
                "to_step": 2,
                "to_parameter": "itemId",
                "from_step": 1,
                "from_output": "isbn13"
              }
            ]
          },
          [
            {
              "task_id": "L3-011",
              "instruction": "현재 비트코인 가격을 확인하고, 지난 한 주간의 가격 변동을 차트로 보여주세요.",
              "task_level": 3,
              "task_category": "Multi Tool Sequential",
              "golden_action": [
                {
                  "step": 1,
                  "tool": "CryptoPrice_upbit",
                  "args": {
                    "symbol": "BTC"
                  }
                },
                {
                  "step": 2,
                  "tool": "CryptoCandle_upbit",
                  "args": {
                    "symbol": "BTC",
                    "candle_type": "weeks",
                    "count": 1
                  }
                }
              ],
              "minimum_steps": 2,
              "essential_tools": [
                "CryptoPrice_upbit",
                "CryptoCandle_upbit"
              ],
              "data_flow": []
            },
            {
              "task_id": "L3-012",
              "instruction": "서울역 근처에 있는 맛집을 추천해주고, 그 중 한 곳의 블로그 리뷰를 찾아주세요.",
              "task_level": 3,
              "task_category": "Multi Tool Sequential",
              "golden_action": [
                {
                  "step": 1,
                  "tool": "PlaceSearch_kakao",
                  "args": {
                    "keyword": "서울역 맛집",
                    "size": 5
                  }
                },
                {
                  "step": 2,
                  "tool": "BlogSearch_naver",
                  "args": {
                    "query": "{places[0].name} 후기"
                  }
                }
              ],
              "minimum_steps": 2,
              "essential_tools": [
                "PlaceSearch_kakao",
                "BlogSearch_naver"
              ],
              "data_flow": [
                {
                  "to_step": 2,
                  "to_parameter": "query",
                  "from_step": 1,
                  "from_output": "places[0].name"
                }
              ]
            },
            {
              "task_id": "L3-013",
              "instruction": "SK하이닉스의 현재 주가를 확인하고, 관련 뉴스를 3개 찾아주세요.",
              "task_level": 3,
              "task_category": "Multi Tool Sequential",
              "golden_action": [
                {
                  "step": 1,
                  "tool": "StockPrice_kis",
                  "args": {
                    "symbol": "000660"
                  }
                },
                {
                  "step": 2,
                  "tool": "NewsSearch_naver",
                  "args": {
                    "query": "SK하이닉스",
                    "display": 3
                  }
                }
              ],
              "minimum_steps": 2,
              "essential_tools": [
                "StockPrice_kis",
                "NewsSearch_naver"
              ],
              "data_flow": []
            },
            {
              "task_id": "L3-014",
              "instruction": "부산 해운대구의 주소를 좌표로 변환하고, 그 좌표를 중심으로 반경 5km 내에 있는 호텔을 검색해주세요.",
              "task_level": 3,
              "task_category": "Multi Tool Sequential",
              "golden_action": [
                {
                  "step": 1,
                  "tool": "AddressToCoord_kakao",
                  "args": {
                    "address": "부산광역시 해운대구"
                  }
                },
                {
                  "step": 2,
                  "tool": "CategorySearch_kakao",
                  "args": {
                    "category": "AD5",
                    "x": "{longitude}",
                    "y": "{latitude}",
                    "radius": 5000
                  }
                }
              ],
              "minimum_steps": 2,
              "essential_tools": [
                "AddressToCoord_kakao",
                "CategorySearch_kakao"
              ],
              "data_flow": [
                {
                  "to_step": 2,
                  "to_parameter": "x",
                  "from_step": 1,
                  "from_output": "longitude"
                },
                {
                  "to_step": 2,
                  "to_parameter": "y",
                  "from_step": 1,
                  "from_output": "latitude"
                }
              ]
            },
            {
              "task_id": "L3-015",
              "instruction": "코스피 지수를 확인하고, 삼성전자의 현재가를 알려주세요.",
              "task_level": 3,
              "task_category": "Multi Tool Parallel",
              "golden_action": [
                {
                  "step": 1,
                  "tool": "MarketIndex_ls",
                  "args": {
                    "jisu": "KOSPI"
                  }
                },
                {
                  "step": 1,
                  "tool": "StockPrice_ls",
                  "args": {
                    "shcode": "005930"
                  }
                }
              ],
              "minimum_steps": 1,
              "essential_tools": [
                "MarketIndex_ls",
                "StockPrice_ls"
              ],
              "data_flow": []
            },
            {
              "task_id": "L3-016",
              "instruction": "강남역에서 잠실역까지 자동차로 가는 경로와 예상 시간을 알려주세요.",
              "task_level": 3,
              "task_category": "Multi Tool Sequential",
              "golden_action": [
                {
                  "step": 1,
                  "tool": "Geocoding_tmap",
                  "args": {
                    "city_do": "서울특별시", "gu_gun": "강남구", "dong": "역삼동"
                  }
                },
                {
                  "step": 2,
                  "tool": "Geocoding_tmap",
                  "args": {
                    "city_do": "서울특별시", "gu_gun": "송파구", "dong": "잠실동"
                  }
                },
                {
                  "step": 3,
                  "tool": "CarRoute_tmap",
                  "args": {
                    "startX": "{step1.lon}",
                    "startY": "{step1.lat}",
                    "endX": "{step2.lon}",
                    "endY": "{step2.lat}"
                  }
                }
              ],
              "minimum_steps": 3,
              "essential_tools": [
                "Geocoding_tmap",
                "CarRoute_tmap"
              ],
              "data_flow": [
                {
                  "to_step": 3,
                  "to_parameter": "startX",
                  "from_step": 1,
                  "from_output": "lon"
                },
                {
                  "to_step": 3,
                  "to_parameter": "startY",
                  "from_step": 1,
                  "from_output": "lat"
                },
                {
                  "to_step": 3,
                  "to_parameter": "endX",
                  "from_step": 2,
                  "from_output": "lon"
                },
                {
                  "to_step": 3,
                  "to_parameter": "endY",
                  "from_step": 2,
                  "from_output": "lat"
                }
              ]
            },
            {
              "task_id": "L3-017",
              "instruction": "오늘의 미국 나스닥 지수를 확인하고, 애플의 현재 주가를 알려주세요.",
              "task_level": 3,
              "task_category": "Multi Tool Sequential",
              "golden_action": [
                {
                  "step": 1,
                  "tool": "MarketIndex_ls",
                  "args": {
                    "jisu": "NASDAQ"
                  }
                },
                {
                  "step": 2,
                  "tool": "USStockPrice_kis",
                  "args": {
                    "symbol": "AAPL"
                  }
                }
              ],
              "minimum_steps": 2,
              "essential_tools": [
                "MarketIndex_ls",
                "USStockPrice_kis"
              ],
              "data_flow": []
            },
            {
              "task_id": "L3-018",
              "instruction": "현재 위치에서 가장 가까운 스타벅스를 찾아주고, 걸어서 얼마나 걸리는지 알려주세요.",
              "task_level": 3,
              "task_category": "Multi Tool Sequential",
              "golden_action": [
                {
                  "step": 1,
                  "tool": "PlaceSearch_kakao",
                  "args": {
                    "keyword": "스타벅스",
                    "sort": "distance"
                  }
                },
                {
                  "step": 2,
                  "tool": "WalkRoute_tmap",
                  "args": {
                    "startX": "{current_lon}",
                    "startY": "{current_lat}",
                    "endX": "{places[0].longitude}",
                    "endY": "{places[0].latitude}"
                  }
                }
              ],
              "minimum_steps": 2,
              "essential_tools": [
                "PlaceSearch_kakao",
                "WalkRoute_tmap"
              ],
              "data_flow": [
                {
                  "to_step": 2,
                  "to_parameter": "endX",
                  "from_step": 1,
                  "from_output": "places[0].longitude"
                },
                {
                  "to_step": 2,
                  "to_parameter": "endY",
                  "from_step": 1,
                  "from_output": "places[0].latitude"
                }
              ]
            },
            {
              "task_id": "L3-019",
              "instruction": "빗썸에서 거래 가능한 모든 암호화폐 목록을 보여주세요.",
              "task_level": 3,
              "task_category": "Single Tool",
              "golden_action": [
                {
                  "step": 1,
                  "tool": "MarketList_bithumb",
                  "args": {
                    "isDetails": true
                  }
                }
              ],
              "minimum_steps": 1,
              "essential_tools": [
                "MarketList_bithumb"
              ],
              "data_flow": []
            },
            {
              "task_id": "L3-020",
              "instruction": "네이버에서 '오늘의 날씨'를 검색하고, 관련 뉴스 기사를 1개 찾아주세요.",
              "task_level": 3,
              "task_category": "Multi Tool Sequential",
              "golden_action": [
                {
                  "step": 1,
                  "tool": "WebSearch_naver",
                  "args": {
                    "query": "오늘의 날씨"
                  }
                },
                {
                  "step": 2,
                  "tool": "NewsSearch_naver",
                  "args": {
                    "query": "날씨",
                    "display": 1
                  }
                }
              ],
              "minimum_steps": 2,
              "essential_tools": [
                "WebSearch_naver",
                "NewsSearch_naver"
              ],
              "data_flow": []
            },
           {
              "task_id": "L3-021",
              "instruction": "이더리움의 현재 시세를 원화로 확인하고, 지난 24시간 동안의 거래량도 함께 알려주세요.",
              "task_level": 3,
              "task_category": "Single Tool",
              "golden_action": [
                {
                  "step": 1,
                  "tool": "CryptoPrice_upbit",
                  "args": {
                    "symbol": "ETH",
                    "quote": "KRW"
                  }
                }
              ],
              "minimum_steps": 1,
              "essential_tools": ["CryptoPrice_upbit"],
              "data_flow": []
            },
            {
              "task_id": "L3-022",
              "instruction": "판교역 주변의 주차장 정보를 검색하고, 그 중 가장 저렴한 주차장의 블로그 후기를 찾아주세요.",
              "task_level": 3,
              "task_category": "Multi Tool Sequential",
              "golden_action": [
                {
                  "step": 1,
                  "tool": "PlaceSearch_kakao",
                  "args": {
                    "keyword": "판교역 주차장",
                    "sort": "distance",
                    "size": 5
                  }
                },
                {
                  "step": 2,
                  "tool": "BlogSearch_naver",
                  "args": {
                    "query": "{places[0].name} 가격 후기"
                  }
                }
              ],
              "minimum_steps": 2,
              "essential_tools": ["PlaceSearch_kakao", "BlogSearch_naver"],
              "data_flow": [
                {
                  "to_step": 2,
                  "to_parameter": "query",
                  "from_step": 1,
                  "from_output": "places[0].name"
                }
              ]
            },
            {
              "task_id": "L3-023",
              "instruction": "LG에너지솔루션의 최근 한 달간의 주가 변동을 차트로 보여주고, 오늘 종가를 알려주세요.",
              "task_level": 3,
              "task_category": "Multi Tool Sequential",
              "golden_action": [
                {
                  "step": 1,
                  "tool": "StockChart_kis",
                  "args": {
                    "symbol": "373220",
                    "period": "M"
                  }
                },
                {
                  "step": 2,
                  "tool": "StockPrice_kis",
                  "args": {
                    "symbol": "373220"
                  }
                }
              ],
              "minimum_steps": 2,
              "essential_tools": ["StockChart_kis", "StockPrice_kis"],
              "data_flow": []
            },
            {
              "task_id": "L3-024",
              "instruction": "인천국제공항의 주소를 좌표로 변환하고, 공항에서 가장 가까운 약국을 찾아주세요.",
              "task_level": 3,
              "task_category": "Multi Tool Sequential",
              "golden_action": [
                {
                  "step": 1,
                  "tool": "AddressToCoord_kakao",
                  "args": {
                    "address": "인천광역시 중구 공항로 272"
                  }
                },
                {
                  "step": 2,
                  "tool": "CategorySearch_tmap",
                  "args": {
                    "categories": "약국",
                    "centerLon": "{longitude}",
                    "centerLat": "{latitude}",
                    "radius": 2000
                  }
                }
              ],
              "minimum_steps": 2,
              "essential_tools": ["AddressToCoord_kakao", "CategorySearch_tmap"],
              "data_flow": [
                {
                  "to_step": 2,
                  "to_parameter": "centerLon",
                  "from_step": 1,
                  "from_output": "longitude"
                },
                {
                  "to_step": 2,
                  "to_parameter": "centerLat",
                  "from_step": 1,
                  "from_output": "latitude"
                }
              ]
            },
            {
              "task_id": "L3-025",
              "instruction": "코스닥 지수와 오늘의 환율 정보를 동시에 알려주세요.",
              "task_level": 3,
              "task_category": "Multi Tool Parallel",
              "golden_action": [
                {
                  "step": 1,
                  "tool": "MarketIndex_ls",
                  "args": {
                    "jisu": "KOSDAQ"
                  }
                },
                {
                  "step": 1,
                  "tool": "WebSearch_naver",
                  "args": {
                    "query": "오늘 환율"
                  }
                }
              ],
              "minimum_steps": 1,
              "essential_tools": ["MarketIndex_ls", "WebSearch_naver"],
              "data_flow": []
            },
            {
              "task_id": "L3-026",
              "instruction": "홍대입구역에서 서울숲까지 대중교통 경로를 검색하고, 예상 소요 시간을 알려주세요.",
              "task_level": 3,
              "task_category": "Multi Tool Sequential",
              "golden_action": [
                {
                  "step": 1,
                  "tool": "Geocoding_tmap",
                  "args": {
                    "city_do": "서울특별시", "gu_gun": "마포구", "dong": "동교동"
                  }
                },
                {
                  "step": 2,
                  "tool": "Geocoding_tmap",
                  "args": {
                    "city_do": "서울특별시", "gu_gun": "성동구", "dong": "성수동1가"
                  }
                },
                {
                  "step": 3,
                  "tool": "WalkRoute_tmap",
                  "args": {
                    "startX": "{step1.lon}",
                    "startY": "{step1.lat}",
                    "endX": "{step2.lon}",
                    "endY": "{step2.lat}"
                  }
                }
              ],
              "minimum_steps": 3,
              "essential_tools": ["Geocoding_tmap", "WalkRoute_tmap"],
              "data_flow": [
                {
                  "to_step": 3,
                  "to_parameter": "startX",
                  "from_step": 1,
                  "from_output": "lon"
                },
                {
                  "to_step": 3,
                  "to_parameter": "startY",
                  "from_step": 1,
                  "from_output": "lat"
                },
                {
                  "to_step": 3,
                  "to_parameter": "endX",
                  "from_step": 2,
                  "from_output": "lon"
                },
                {
                  "to_step": 3,
                  "to_parameter": "endY",
                  "from_step": 2,
                  "from_output": "lat"
                }
              ]
            },
            {
              "task_id": "L3-027",
              "instruction": "테슬라의 현재 주가를 확인하고, 관련 최신 뉴스를 1개만 찾아주세요.",
              "task_level": 3,
              "task_category": "Multi Tool Sequential",
              "golden_action": [
                {
                  "step": 1,
                  "tool": "USStockPrice_kis",
                  "args": {
                    "symbol": "TSLA",
                    "exchange": "NASDAQ"
                  }
                },
                {
                  "step": 2,
                  "tool": "NewsSearch_naver",
                  "args": {
                    "query": "테슬라",
                    "display": 1
                  }
                }
              ],
              "minimum_steps": 2,
              "essential_tools": ["USStockPrice_kis", "NewsSearch_naver"],
              "data_flow": []
            },
            {
              "task_id": "L3-028",
              "instruction": "현재 내 위치에서 가장 가까운 영화관을 찾고, 그곳까지 자동차로 가는 경로를 알려주세요.",
              "task_level": 3,
              "task_category": "Multi Tool Sequential",
              "golden_action": [
                {
                  "step": 1,
                  "tool": "CategorySearch_kakao",
                  "args": {
                    "category": "CT1",
                    "sort": "distance"
                  }
                },
                {
                  "step": 2,
                  "tool": "CarRoute_tmap",
                  "args": {
                    "startX": "{current_lon}",
                    "startY": "{current_lat}",
                    "endX": "{places[0].longitude}",
                    "endY": "{places[0].latitude}"
                  }
                }
              ],
              "minimum_steps": 2,
              "essential_tools": ["CategorySearch_kakao", "CarRoute_tmap"],
              "data_flow": [
                {
                  "to_step": 2,
                  "to_parameter": "endX",
                  "from_step": 1,
                  "from_output": "places[0].longitude"
                },
                {
                  "to_step": 2,
                  "to_parameter": "endY",
                  "from_step": 1,
                  "from_output": "places[0].latitude"
                }
              ]
            },
            {
              "task_id": "L3-029",
              "instruction": "빗썸의 KRW 마켓에 상장된 모든 암호화폐의 현재가를 조회해주세요.",
              "task_level": 3,
              "task_category": "Multi Tool Sequential",
              "golden_action": [
                {
                  "step": 1,
                  "tool": "MarketList_bithumb",
                  "args": {
                    "isDetails": false
                  }
                },
                {
                  "step": 2,
                  "tool": "CryptoPrice_bithumb",
                  "args": {
                    "markets": "{markets}"
                  }
                }
              ],
              "minimum_steps": 2,
              "essential_tools": ["MarketList_bithumb", "CryptoPrice_bithumb"],
              "data_flow": [
                {
                  "to_step": 2,
                  "to_parameter": "markets",
                  "from_step": 1,
                  "from_output": "market_list"
                }
              ]
            }
          ]
    ]
]
>>>>>>> c2e0489e
<|MERGE_RESOLUTION|>--- conflicted
+++ resolved
@@ -1,8 +1,4 @@
-<<<<<<< HEAD
-[ 
-=======
 [
->>>>>>> c2e0489e
   {
     "task_id": "L3-001",
     "instruction": "삼성전자 투자를 검토하고 있습니다. 현재 주가 정보를 확인한 후, 이번달 차트 데이터를 분석해서 종합 정보를 제공해주세요.",
@@ -11,24 +7,11 @@
     "golden_action": [
       {
         "step": 1,
-<<<<<<< HEAD
-        "tool": "WebSearch_naver",    
-=======
         "tool": "WebSearch_naver",
->>>>>>> c2e0489e
         "args": {
           "query": "삼성전자 종목 코드",
           "display": 10,
           "sort": "date"
-<<<<<<< HEAD
-        }  
-      },
-      {
-        "step": 2,
-        "tool": "StockPrice_kis",      
-        "args": {
-          "symbol": "005930"          
-=======
         }
       },
       {
@@ -36,20 +19,13 @@
         "tool": "StockPrice_kis",
         "args": {
           "symbol": "005930"
->>>>>>> c2e0489e
         }
       },
       {
         "step": 3,
-<<<<<<< HEAD
-        "tool": "StockChart_kis",     
-        "args": {
-          "symbol": "005930",         
-=======
         "tool": "StockChart_kis",
         "args": {
           "symbol": "005930",
->>>>>>> c2e0489e
           "period": "M"
         }
       }
@@ -61,25 +37,6 @@
       "StockChart_kis"
     ],
     "data_flow": [
-<<<<<<< HEAD
-	    {
-        "to_step": 1,
-        "to_parameter": "query",       
-        "from_step": "user_input",
-        "from_output": "삼성전자 종목코드"     
-      }, 
-      {
-        "to_step": 2,
-        "to_parameter": "symbol",       
-        "from_step": 1,     
-        "from_output": "symbol"          
-      },
-      {
-        "to_step": 3,
-        "to_parameter": "symbol",       
-        "from_step": 1,
-        "from_output": "symbol"        
-=======
       {
         "to_step": 1,
         "to_parameter": "query",
@@ -97,7 +54,6 @@
         "to_parameter": "symbol",
         "from_step": 1,
         "from_output": "symbol"
->>>>>>> c2e0489e
       }
     ]
   },
@@ -109,36 +65,20 @@
     "golden_action": [
       {
         "step": 1,
-<<<<<<< HEAD
-        "tool": "PlaceSearch_kakao",              
-        "args": {
-          "keyword": "청량리역 근처 대학교",            
-          "size": 1                             
-=======
         "tool": "PlaceSearch_kakao",
         "args": {
           "keyword": "청량리역 근처 대학교",
           "size": 1
->>>>>>> c2e0489e
         }
       },
       {
         "step": 2,
-<<<<<<< HEAD
-        "tool": "CategorySearch_tmap",       
-        "args" : {
-	        "categories" : "병원", 
-	        "centerLon" : "127.059028",          
-	        "centerLat" : "37.583917",          
-	        "radius" : 10000                    
-=======
         "tool": "CategorySearch_tmap",
         "args": {
           "categories": "병원",
           "centerLon": "127.059028",
           "centerLat": "37.583917",
           "radius": 10000
->>>>>>> c2e0489e
         }
       }
     ],
@@ -150,17 +90,6 @@
     "data_flow": [
       {
         "to_step": 2,
-<<<<<<< HEAD
-        "to_parameter": "centerLat",         
-        "from_step": 1,
-        "from_output": "latitude"           
-      },
-      {
-        "to_step": 2,
-        "to_parameter": "centerLon",       
-        "from_step": 1,
-        "from_output": "longitude"       
-=======
         "to_parameter": "centerLat",
         "from_step": 1,
         "from_output": "latitude"
@@ -170,7 +99,6 @@
         "to_parameter": "centerLon",
         "from_step": 1,
         "from_output": "longtitude"
->>>>>>> c2e0489e
       }
     ]
   },
@@ -182,32 +110,18 @@
     "golden_action": [
       {
         "step": 1,
-<<<<<<< HEAD
-        "tool": "PlaceSearch_kakao",              
-        "args": {
-          "keyword": "교대역 소개팅 식당",        
-          "size": 1                               
-=======
         "tool": "PlaceSearch_kakao",
         "args": {
           "keyword": "교대역 소개팅 식당",
           "size": 1
->>>>>>> c2e0489e
         }
       },
       {
         "step": 2,
-<<<<<<< HEAD
-        "tool": "BlogSearch_naver",            
-        "args": {
-          "query": "{places} 후기",            
-          "display" : 20                       
-=======
         "tool": "BlogSearch_naver",
         "args": {
           "query": "{places} 후기",
           "display": 20
->>>>>>> c2e0489e
         }
       }
     ],
@@ -248,11 +162,7 @@
       },
       {
         "step": 2,
-<<<<<<< HEAD
-        "tool": "ItemSearch_aladin",             
-=======
         "tool": "ItemSearch_aladin",
->>>>>>> c2e0489e
         "args": {
           "query": "{book_title}"
         }
@@ -275,19 +185,11 @@
     "golden_action": [
       {
         "step": 1,
-<<<<<<< HEAD
-        "tool": "PlaceSearch_kakao",               
-        "args": {
-          "keyword": "강남역",              
-          "size": 1,                               
-          "sort" : "accuracy"
-=======
         "tool": "PlaceSearch_kakao",
         "args": {
           "keyword": "강남역",
           "size": 1,
           "sort": "accuracy"
->>>>>>> c2e0489e
         }
       },
       {
@@ -295,26 +197,15 @@
         "tool": "PlaceSearch_kakao",
         "args": {
           "keyword": "애플 매장",
-<<<<<<< HEAD
-          "x" : "{x}",
-          "y" : "{y}",
-          "sort" : "accuracy",
-          "size" : 1
-=======
           "x": "{x}",
           "y": "{y}",
           "sort": "accuracy",
           "size": 1
->>>>>>> c2e0489e
         }
       },
       {
         "step": 3,
-<<<<<<< HEAD
-	        "tool": "WalkRoute_tmap",              
-=======
         "tool": "WalkRoute_tmap",
->>>>>>> c2e0489e
         "args": {
           "startX": "{startX}",
           "startY": "{startY}",
@@ -325,19 +216,11 @@
     ],
     "minimum_steps": 3,
     "essential_tools": [
-<<<<<<< HEAD
-      "PlaceSearch_kakao", 
-      "WalkRoute_tmap"
-    ],
-    "data_flow": [
-       {
-=======
       "PlaceSearch_kakao",
       "WalkRoute_tmap"
     ],
     "data_flow": [
       {
->>>>>>> c2e0489e
         "to_step": 2,
         "to_parameter": "x",
         "from_step": 1,
@@ -375,12 +258,8 @@
       }
     ]
   },
-<<<<<<< HEAD
-  {
-=======
   
     {
->>>>>>> c2e0489e
       "task_id": "L3-006",
       "instruction": "현재 주가 정보를 확인한 후, 차트 데이터를 분석해서 투자 결정에 도움이 되는 종합 정보를 제공해주세요.",
       "task_level": 3,
@@ -417,236 +296,15 @@
         }
       ]
     },
-<<<<<<< HEAD
-  {
-        "task_id": "L3-007",
-        "instruction": "삼성전자랑 애플 주가 비교해줘",
-        "task_level": 3,
-        "task_category": "Multi Tool Sequential",
-        "golden_action": [
-          {
-            "step": 1,
-            "tool": "WebSearch_naver",
-            "args": {
-              "query": "삼성 종목 코드"
-            }        
-          },
-          {
-            "step": 2,
-            "tool": "WebSearch_naver", 
-            "args": {
-              "query": "애플 종목 코드"
-            }        
-          },
-          {
-            "step": 3,
-            "tool": "StockPrice_kis",      
-            "args": {
-              "symbol": "035720"           
-            }
-          },
-          {
-            "step": 4,
-            "tool": "USStockPrice_kis",       
-            "args": {
-              "symbol": "AAPL"        
-            }
-          }
-        ],
-        "minimum_steps": 4,
-        "essential_tools": [
-          "WebSearch_naver",
-          "StockPrice_kis",
-          "USStockPrice_kis"
-        ],
-        "data_flow": [
-          {
-            "to_step": 3,
-            "to_parameter": "symbol",      
-            "from_step": 1,     
-            "from_output": "symbol"         
-          },
-          {
-            "to_step": 3,
-            "to_parameter": "symbol",     
-            "from_step": 2,     
-            "from_output": "symbol"        
-          }
-        ]
-      },
-      {
-          "task_id": "L3-008",
-          "instruction": "제주에서 9월에 열리는 행사 하나 찾아서 공항에서 행사지까지 차타고 얼마나 걸리는 지 알려줘.",
-=======
     [
         {
           "task_id": "L3-007",
           "instruction": "삼성전자랑 애플 주가 비교해줘",
->>>>>>> c2e0489e
           "task_level": 3,
           "task_category": "Multi Tool Sequential",
           "golden_action": [
             {
               "step": 1,
-<<<<<<< HEAD
-              "tool": "FestivalSearch_kto",            
-              "args": {
-                "location": "제주특별시",              
-                "eventStartDate": "20250901",          
-                "eventEndDate": "20250930"
-              }
-            },
-            {
-              "step": 2,
-              "tool": "PlaceSearch_kakao",
-              "args": {
-                "keyword": "제주 공항",
-                "sort" : "accuracy",
-                "size" : 1
-              }
-            },
-            {
-              "step": 3,
-                  "tool": "WalkRoute_tmap",              
-              "args": {
-                "startX": "{startX}",
-                "startY": "{startY}",
-                "endX": "{endX}",
-                "endY": "{endY}"
-              }
-            }
-          ],
-          "minimum_steps": 3,
-          "essential_tools": [
-              "FestivalSearch_kto",
-            "PlaceSearch_kakao", 
-            "WalkRoute_tmap"
-          ],
-          "data_flow": [
-              {
-              "to_step": 3,
-              "to_parameter": "startX",
-              "from_step": 1,
-              "from_output": "mapx"           
-            },
-            {
-              "to_step": 3,
-              "to_parameter": "startY",
-              "from_step": 1,
-              "from_output": "mapy"         
-            },
-            {
-              "to_step": 3,
-              "to_parameter": "endX",
-              "from_step": 2,
-              "from_output": "longitude"
-            },
-            {
-              "to_step": 3,
-              "to_parameter": "endY",
-              "from_step": 2,
-              "from_output": "latitude"
-            }
-          ]
-        }, 
-        {
-          "task_id": "L3-009",
-          "instruction": "강남역에서 이태원역까지 차로 가는 법 알려줘",
-          "task_level": 3,
-          "task_category": "Multi Tool Sequential",
-          "golden_action": [
-            {
-              "step": 1,
-              "tool": "Geocoding_tmap",               
-              "args": {
-                "keyword": "강남역"
-              }
-            },
-            {
-              "step": 2,
-              "tool": "Geocoding_tmap",
-              "args": {
-                "keyword": "이태원역"
-              }
-            },
-            {
-              "step": 3,
-                  "tool": "CarRoute_tmap",              
-              "args": {
-                "startX": "{startX}",
-                "startY": "{startY}",
-                "endX": "{endX}",
-                "endY": "{endY}",
-                "searchOption": 0            
-              }
-            }
-          ],
-          "minimum_steps": 3,
-          "essential_tools": [
-              "Geocoding_tmap",
-            "CarRoute_tmap"
-          ],
-          "data_flow": [
-              {
-              "to_step": 3,
-              "to_parameter": "startX",
-              "from_step": 1,
-              "from_output": "lon"           
-            },
-            {
-              "to_step": 3,
-              "to_parameter": "startY",
-              "from_step": 1,
-              "from_output": "lat"           
-            },
-            {
-              "to_step": 3,
-              "to_parameter": "endX",
-              "from_step": 2,
-              "from_output": "lon"
-            },
-            {
-              "to_step": 3,
-              "to_parameter": "endY",
-              "from_step": 2,
-              "from_output": "lat"
-            }
-          ]
-        },
-        {
-          "task_id": "L3-010",
-          "instruction": "이번주 베스트 셀러 조회해서 가격 얼마인지 알려줘",
-          "task_level": 3,
-          "task_category": "Multi Tool Sequential",
-          "golden_action": [
-            {
-              "step": 1,
-              "tool": "ItemList_aladin",
-              "args": {
-                "QueryType": "Bestseller",
-                "MaxResults" : 1
-              }
-            },
-            {
-              "step": 2,
-              "tool": "ItemLookup_aladin",           
-              "args": {
-                "itemId": "{isbn13}",                
-                "OptResult" : "reviewList"           
-              }
-            }
-          ],
-          "data_flow": [
-            {
-              "to_step": 2,
-              "to_parameter": "itemId",
-              "from_step": 1,
-              "from_output": "isbn13"
-            }
-          ]
-        }
-    ]
-=======
               "tool": "WebSearch_naver",
               "args": {
                 "query": "삼성 종목 코드"
@@ -1473,5 +1131,4 @@
             }
           ]
     ]
-]
->>>>>>> c2e0489e
+]