--- conflicted
+++ resolved
@@ -4,10 +4,6 @@
     "instruction": "최근 반도체 산업 관련 뉴스를 찾아줘",
     "task_level": 2,
     "task_category": "Tool Retrieval & Selection",
-<<<<<<< HEAD
-    "available_tools": ["NewsSearch_naver","WebSearch_naver","BlogSearch_naver","WebSearch_daum","VideoSearch_daum"],
-    "golden_action": [{"tool": "NewsSearch_naver", "args": {"query": "반도체 산업", "sort": "date"}}]
-=======
     "available_tools": [
       "NewsSearch_naver",
       "WebSearch_naver",
@@ -24,17 +20,12 @@
         }
       }
     ]
->>>>>>> c2e0489e
   },
   {
     "task_id": "L2-002",
     "instruction": "제주도 맛집 후기 블로그를 찾아줘",
     "task_level": 2,
     "task_category": "Tool Retrieval & Selection",
-<<<<<<< HEAD
-    "available_tools": ["BlogSearch_naver","WebSearch_naver","NewsSearch_naver","PlaceSearch_kakao","CategorySearch_kakao"],
-    "golden_action": [{"tool": "BlogSearch_naver", "args": {"query": "제주도 맛집 후기", "sort": "sim"}}]
-=======
     "available_tools": [
       "BlogSearch_naver",
       "WebSearch_naver",
@@ -51,17 +42,12 @@
         }
       }
     ]
->>>>>>> c2e0489e
   },
   {
     "task_id": "L2-003",
     "instruction": "요가 초보자 강의 동영상을 찾아줘",
     "task_level": 2,
     "task_category": "Tool Retrieval & Selection",
-<<<<<<< HEAD
-    "available_tools": ["VideoSearch_daum","WebSearch_daum","BlogSearch_naver","WebSearch_naver","ItemSearch_aladin"],
-    "golden_action": [{"tool": "VideoSearch_daum", "args": {"query": "요가 초보자 강의", "sort": "accuracy"}}]
-=======
     "available_tools": [
       "VideoSearch_daum",
       "WebSearch_daum",
@@ -78,17 +64,12 @@
         }
       }
     ]
->>>>>>> c2e0489e
   },
   {
     "task_id": "L2-004",
     "instruction": "아이폰 15 프로 실사용 후기를 찾아줘",
     "task_level": 2,
     "task_category": "Tool Retrieval & Selection",
-<<<<<<< HEAD
-    "available_tools": ["BlogSearch_naver", "NewsSearch_naver", "WebSearch_naver", "WebSearch_daum", "VideoSearch_daum"],
-    "golden_action": [{"tool": "BlogSearch_naver", "args": {"query": "아이폰 15 프로 실사용 후기", "sort": "sim"}}]
-=======
     "available_tools": [
       "BlogSearch_naver",
       "NewsSearch_naver",
@@ -105,17 +86,12 @@
         }
       }
     ]
->>>>>>> c2e0489e
   },
   {
     "task_id": "L2-005",
     "instruction": "오늘 발표된 한국은행 기준금리 관련 뉴스를 찾아줘",
     "task_level": 2,
     "task_category": "Tool Retrieval & Selection",
-<<<<<<< HEAD
-    "available_tools": ["NewsSearch_naver", "WebSearch_naver", "WebSearch_daum", "BlogSearch_naver", "VideoSearch_daum"],
-    "golden_action": [{"tool": "NewsSearch_naver", "args": {"query": "한국은행 기준금리", "sort": "date"}}]
-=======
     "available_tools": [
       "NewsSearch_naver",
       "WebSearch_naver",
@@ -132,17 +108,12 @@
         }
       }
     ]
->>>>>>> c2e0489e
   },
   {
     "task_id": "L2-006",
     "instruction": "2024년 개정된 부동산 세법 정보를 검색해줘",
     "task_level": 2,
     "task_category": "Tool Retrieval & Selection",
-<<<<<<< HEAD
-    "available_tools": ["WebSearch_daum", "WebSearch_naver", "NewsSearch_naver", "BlogSearch_naver", "VideoSearch_daum"],
-    "golden_action": [{"tool": "WebSearch_daum", "args": {"query": "2024년 부동산 세법 개정"}}]
-=======
     "available_tools": [
       "WebSearch_daum",
       "WebSearch_naver",
@@ -158,17 +129,12 @@
         }
       }
     ]
->>>>>>> c2e0489e
   },
   {
     "task_id": "L2-007",
     "instruction": "전기차 충전소 설치 비용에 대한 정보를 찾아줘",
     "task_level": 2,
     "task_category": "Tool Retrieval & Selection",
-<<<<<<< HEAD
-    "available_tools": ["WebSearch_naver", "NewsSearch_naver", "BlogSearch_naver", "WebSearch_daum", "VideoSearch_daum"],
-    "golden_action": [{"tool": "WebSearch_naver", "args": {"query": "전기차 충전소 설치 비용"}}]
-=======
     "available_tools": [
       "WebSearch_naver",
       "NewsSearch_naver",
@@ -184,17 +150,12 @@
         }
       }
     ]
->>>>>>> c2e0489e
   },
   {
     "task_id": "L2-008",
     "instruction": "태풍 경로 예측 관련 최신 뉴스를 찾아줘",
     "task_level": 2,
     "task_category": "Tool Retrieval & Selection",
-<<<<<<< HEAD
-    "available_tools": ["NewsSearch_naver", "WebSearch_naver", "WebSearch_daum", "BlogSearch_naver", "VideoSearch_daum"],
-    "golden_action": [{"tool": "NewsSearch_naver", "args": {"query": "태풍 경로 예측", "sort": "date"}}]
-=======
     "available_tools": [
       "NewsSearch_naver",
       "WebSearch_naver",
@@ -211,17 +172,12 @@
         }
       }
     ]
->>>>>>> c2e0489e
   },
   {
     "task_id": "L2-010",
     "instruction": "LG화학 주식 현재가를 확인해줘",
     "task_level": 2,
     "task_category": "Tool Retrieval & Selection",
-<<<<<<< HEAD
-    "available_tools": ["StockPrice_kis","StockPrice_ls","StockSearch_kis","NewsSearch_naver","CryptoPrice_upbit"],
-    "golden_action": [{"tool": "StockPrice_ls", "args": {"shcode": "051910"}}]
-=======
     "available_tools": [
       "StockPrice_kis",
       "StockPrice_ls",
@@ -236,17 +192,12 @@
         }
       }
     ]
->>>>>>> c2e0489e
   },
   {
     "task_id": "L2-011",
     "instruction": "애플 주식 현재 가격 알려줘",
     "task_level": 2,
     "task_category": "Tool Retrieval & Selection",
-<<<<<<< HEAD
-    "available_tools": ["USStockPrice_kis","StockPrice_kis","WebSearch_naver","CryptoPrice_bithumb","NewsSearch_naver"],
-    "golden_action": [{"tool": "USStockPrice_kis", "args": {"symbol": "AAPL", "exchange": "NASDAQ"}}]
-=======
     "available_tools": [
       "USStockPrice_kis",
       "StockPrice_kis",
@@ -263,17 +214,12 @@
         }
       }
     ]
->>>>>>> c2e0489e
   },
   {
     "task_id": "L2-012",
     "instruction": "빗썸에서 이더리움 매수/매도 호가를 보여줘",
     "task_level": 2,
     "task_category": "Tool Retrieval & Selection",
-<<<<<<< HEAD
-    "available_tools": ["OrderBook_bithumb","CryptoPrice_bithumb","CryptoPrice_upbit","OrderBook_ls","WebSearch_naver"],
-    "golden_action": [{"tool": "OrderBook_bithumb", "args": {"currency": "ETH", "payment_currency": "KRW"}}]
-=======
     "available_tools": [
       "OrderBook_bithumb",
       "CryptoPrice_bithumb",
@@ -290,17 +236,12 @@
         }
       }
     ]
->>>>>>> c2e0489e
   },
   {
     "task_id": "L2-013",
     "instruction": "반도체 업종 전체 시세를 확인하고 싶어",
     "task_level": 2,
     "task_category": "Tool Retrieval & Selection",
-<<<<<<< HEAD
-    "available_tools": ["SectorStock_ls","StockSearch_ls","MarketIndex_ls","NewsSearch_naver","WebSearch_naver"],
-    "golden_action": [{"tool": "SectorStock_ls", "args": {"sector_code": "WI26", "market": "KOSPI"}}]
-=======
     "available_tools": [
       "SectorStock_ls",
       "StockSearch_ls",
@@ -317,17 +258,12 @@
         }
       }
     ]
->>>>>>> c2e0489e
   },
   {
     "task_id": "L2-014",
     "instruction": "코스닥 지수 현재 상황을 알려줘",
     "task_level": 2,
     "task_category": "Tool Retrieval & Selection",
-<<<<<<< HEAD
-    "available_tools": ["MarketIndex_ls","StockPrice_ls","NewsSearch_naver","WebSearch_naver","MarketList_upbit"],
-    "golden_action": [{"tool": "MarketIndex_ls", "args": {"index_code": "KOSDAQ", "type": "current"}}]
-=======
     "available_tools": [
       "MarketIndex_ls",
       "StockPrice_ls",
@@ -344,17 +280,12 @@
         }
       }
     ]
->>>>>>> c2e0489e
   },
   {
     "task_id": "L2-015",
     "instruction": "네이버 주식의 일봉 차트 데이터를 보여줘",
     "task_level": 2,
     "task_category": "Tool Retrieval & Selection",
-<<<<<<< HEAD
-    "available_tools": ["StockChart_kis","StockPrice_kis","NewsSearch_naver","CryptoCandle_upbit","CryptoCandle_bithumb"],
-    "golden_action": [{"tool": "StockChart_kis", "args": {"stock_code": "035420", "period": "D", "count": 30}}]
-=======
     "available_tools": [
       "StockChart_kis",
       "StockPrice_kis",
@@ -372,17 +303,12 @@
         }
       }
     ]
->>>>>>> c2e0489e
   },
   {
     "task_id": "L2-016",
     "instruction": "리플 최근 1시간봉 차트를 보고 싶어",
     "task_level": 2,
     "task_category": "Tool Retrieval & Selection",
-<<<<<<< HEAD
-    "available_tools": ["CryptoCandle_upbit","CryptoCandle_bithumb","CryptoPrice_upbit","StockChart_kis","WebSearch_naver"],
-    "golden_action": [{"tool": "CryptoCandle_upbit", "args": {"market": "KRW-XRP", "interval": "minutes/60", "count": 24}}]
-=======
     "available_tools": [
       "CryptoCandle_upbit",
       "CryptoCandle_bithumb",
@@ -400,17 +326,12 @@
         }
       }
     ]
->>>>>>> c2e0489e
   },
   {
     "task_id": "L2-017",
     "instruction": "카카오 주식의 최근 체결 내역을 확인해줘",
     "task_level": 2,
     "task_category": "Tool Retrieval & Selection",
-<<<<<<< HEAD
-    "available_tools": ["StockTrades_ls","StockPrice_ls","StockSearch_ls","OrderBook_ls","NewsSearch_naver"],
-    "golden_action": [{"tool": "StockTrades_ls", "args": {"stock_code": "035720", "count": 30}}]
-=======
     "available_tools": [
       "StockTrades_ls",
       "StockPrice_ls",
@@ -427,17 +348,12 @@
         }
       }
     ]
->>>>>>> c2e0489e
   },
   {
     "task_id": "L2-020",
     "instruction": "강남역 주변 카페를 찾아줘",
     "task_level": 2,
     "task_category": "Tool Retrieval & Selection",
-<<<<<<< HEAD
-    "available_tools": ["CategorySearch_kakao","PlaceSearch_kakao","CategorySearch_tmap","POISearch_tmap","WebSearch_naver"],
-    "golden_action": [{"tool": "CategorySearch_kakao", "args": {"category_group_code": "CE7", "x": "127.027621", "y": "37.498095", "radius": 500}}]
-=======
     "available_tools": [
       "CategorySearch_kakao",
       "PlaceSearch_kakao",
@@ -456,17 +372,12 @@
         }
       }
     ]
->>>>>>> c2e0489e
   },
   {
     "task_id": "L2-021",
     "instruction": "광화문에서 경복궁까지 걸어가는 길 안내해줘",
     "task_level": 2,
     "task_category": "Tool Retrieval & Selection",
-<<<<<<< HEAD
-    "available_tools": ["WalkRoute_tmap","CarRoute_tmap","Directions_naver","PlaceSearch_kakao","convert_coord_to_address"],
-    "golden_action": [{"tool": "WalkRoute_tmap", "args": {"startName": "광화문", "endName": "경복궁", "searchOption": "0"}}]
-=======
     "available_tools": [
       "WalkRoute_tmap",
       "CarRoute_tmap",
@@ -484,17 +395,12 @@
         }
       }
     ]
->>>>>>> c2e0489e
   },
   {
     "task_id": "L2-022",
     "instruction": "서울 이마트 지점들을 찾아줘",
     "task_level": 2,
     "task_category": "Tool Retrieval & Selection",
-<<<<<<< HEAD
-    "available_tools": ["POISearch_tmap","PlaceSearch_kakao","CategorySearch_tmap","WebSearch_naver","BlogSearch_naver"],
-    "golden_action": [{"tool": "POISearch_tmap", "args": {"searchKeyword": "서울 이마트", "searchType": "all", "searchtypCd": "A"}}]
-=======
     "available_tools": [
       "POISearch_tmap",
       "PlaceSearch_kakao",
@@ -512,17 +418,12 @@
         }
       }
     ]
->>>>>>> c2e0489e
   },
   {
     "task_id": "L2-023",
     "instruction": "위도 37.5665, 경도 126.9780 지점의 주소를 알려줘",
     "task_level": 2,
     "task_category": "Tool Retrieval & Selection",
-<<<<<<< HEAD
-    "available_tools": ["convert_coord_to_address","AddressToCoord_kakao","Geocoding_tmap","PlaceSearch_kakao","WebSearch_naver"],
-    "golden_action": [{"tool": "convert_coord_to_address", "args": {"x": "126.9780", "y": "37.5665"}}]
-=======
     "available_tools": [
       "convert_coord_to_address",
       "AddressToCoord_kakao",
@@ -539,17 +440,12 @@
         }
       }
     ]
->>>>>>> c2e0489e
   },
   {
     "task_id": "L2-024",
     "instruction": "서울역에서 인천국제공항까지 자동차 경로를 알려줘",
     "task_level": 2,
     "task_category": "Tool Retrieval & Selection",
-<<<<<<< HEAD
-    "available_tools": ["CarRoute_tmap","Directions_naver","WalkRoute_tmap","POISearch_tmap","PlaceSearch_kakao"],
-    "golden_action": [{"tool": "CarRoute_tmap", "args": {"start": "서울역", "end": "인천국제공항", "option": "trafast"}}]
-=======
     "available_tools": [
       "CarRoute_tmap",
       "Directions_naver",
@@ -567,17 +463,12 @@
         }
       }
     ]
->>>>>>> c2e0489e
   },
   {
     "task_id": "L2-025",
     "instruction": "광화문 인근 약국을 카테고리로 찾아줘",
     "task_level": 2,
     "task_category": "Tool Retrieval & Selection",
-<<<<<<< HEAD
-    "available_tools": ["CategorySearch_kakao","PlaceSearch_kakao","CategorySearch_tmap","POISearch_tmap","WebSearch_naver"],
-    "golden_action": [{"tool": "CategorySearch_kakao", "args": {"category_group_code": "PM9", "x": "126.9769", "y": "37.5759", "radius": 800}}]
-=======
     "available_tools": [
       "CategorySearch_kakao",
       "PlaceSearch_kakao",
@@ -596,17 +487,12 @@
         }
       }
     ]
->>>>>>> c2e0489e
   },
   {
     "task_id": "L2-030",
     "instruction": "이번 주 경제경영 베스트셀러 목록을 보여줘",
     "task_level": 2,
     "task_category": "Tool Retrieval & Selection",
-<<<<<<< HEAD
-    "available_tools": ["ItemList_aladin","ItemSearch_aladin","BlogSearch_naver","NewsSearch_naver","WebSearch_daum"],
-    "golden_action": [{"tool": "ItemList_aladin", "args": {"QueryType": "Bestseller", "CategoryId": "170", "SearchTarget": "Book"}}]
-=======
     "available_tools": [
       "ItemList_aladin",
       "ItemSearch_aladin",
@@ -624,17 +510,12 @@
         }
       }
     ]
->>>>>>> c2e0489e
   },
   {
     "task_id": "L2-031",
     "instruction": "ISBN 9788936434267 책의 상세 정보를 알려줘",
     "task_level": 2,
     "task_category": "Tool Retrieval & Selection",
-<<<<<<< HEAD
-    "available_tools": ["ItemLookup_aladin","ItemSearch_aladin","WebSearch_naver","BlogSearch_naver","NewsSearch_naver"],
-    "golden_action": [{"tool": "ItemLookup_aladin", "args": {"ItemId": "9788936434267", "ItemIdType": "ISBN13"}}]
-=======
     "available_tools": [
       "ItemLookup_aladin",
       "ItemSearch_aladin",
@@ -651,17 +532,12 @@
         }
       }
     ]
->>>>>>> c2e0489e
   },
   {
     "task_id": "L2-032",
     "instruction": "데이터 사이언스 기초 서적을 키워드로 찾아줘",
     "task_level": 2,
     "task_category": "Tool Retrieval & Selection",
-<<<<<<< HEAD
-    "available_tools": ["ItemSearch_aladin","ItemList_aladin","WebSearch_naver","BlogSearch_naver","NewsSearch_naver"],
-    "golden_action": [{"tool": "ItemSearch_aladin", "args": {"query": "데이터 사이언스 기초", "sort": "accuracy"}}]
-=======
     "available_tools": [
       "ItemSearch_aladin",
       "ItemList_aladin",
@@ -678,17 +554,12 @@
         }
       }
     ]
->>>>>>> c2e0489e
   },
   {
     "task_id": "L2-060",
     "instruction": "‘반도체 공급망’ 관련 최신 뉴스 5건만 보여줘",
     "task_level": 2,
     "task_category": "Tool Retrieval & Selection",
-<<<<<<< HEAD
-    "available_tools": ["NewsSearch_naver","WebSearch_naver","WebSearch_daum","BlogSearch_naver"],
-    "golden_action": [{"tool": "NewsSearch_naver", "args": {"query": "반도체 공급망", "sort": "date", "display": 5}}]
-=======
     "available_tools": [
       "NewsSearch_naver",
       "WebSearch_naver",
@@ -705,17 +576,12 @@
         }
       }
     ]
->>>>>>> c2e0489e
   },
   {
     "task_id": "L2-061",
     "instruction": "남이섬 겨울 여행 후기 블로그를 찾아줘",
     "task_level": 2,
     "task_category": "Tool Retrieval & Selection",
-<<<<<<< HEAD
-    "available_tools": ["BlogSearch_naver","WebSearch_naver","WebSearch_daum","VideoSearch_daum"],
-    "golden_action": [{"tool": "BlogSearch_naver", "args": {"query": "남이섬 겨울 여행 후기", "sort": "sim", "display": 10}}]
-=======
     "available_tools": [
       "BlogSearch_naver",
       "WebSearch_naver",
@@ -732,17 +598,12 @@
         }
       }
     ]
->>>>>>> c2e0489e
   },
   {
     "task_id": "L2-062",
     "instruction": "‘클린 아키텍처’ 책을 키워드로 검색해줘",
     "task_level": 2,
     "task_category": "Tool Retrieval & Selection",
-<<<<<<< HEAD
-    "available_tools": ["ItemSearch_aladin","ItemList_aladin","WebSearch_naver","BlogSearch_naver"],
-    "golden_action": [{"tool": "ItemSearch_aladin", "args": {"query": "클린 아키텍처", "sort": "Accuracy"}}]
-=======
     "available_tools": [
       "ItemSearch_aladin",
       "ItemList_aladin",
@@ -758,17 +619,12 @@
         }
       }
     ]
->>>>>>> c2e0489e
   },
   {
     "task_id": "L2-063",
     "instruction": "이번 주 베스트셀러(전체) 상위 10권만 보여줘",
     "task_level": 2,
     "task_category": "Tool Retrieval & Selection",
-<<<<<<< HEAD
-    "available_tools": ["ItemList_aladin","ItemSearch_aladin","NewsSearch_naver","WebSearch_daum"],
-    "golden_action": [{"tool": "ItemList_aladin", "args": {"queryType": "Bestseller", "categoryId": 0, "searchTarget": "Book", "maxResults": 10}}]
-=======
     "available_tools": [
       "ItemList_aladin",
       "ItemSearch_aladin",
@@ -786,17 +642,12 @@
         }
       }
     ]
->>>>>>> c2e0489e
   },
   {
     "task_id": "L2-065",
     "instruction": "빗썸에서 비트코인(KRW-BTC) 현재가를 알려줘",
     "task_level": 2,
     "task_category": "Tool Retrieval & Selection",
-<<<<<<< HEAD
-    "available_tools": ["CryptoPrice_bithumb","OrderBook_bithumb","MarketList_bithumb","CryptoPrice_upbit"],
-    "golden_action": [{"tool": "CryptoPrice_bithumb", "args": {"market": "KRW-BTC"}}]
-=======
     "available_tools": [
       "CryptoPrice_bithumb",
       "OrderBook_bithumb",
@@ -811,17 +662,12 @@
         }
       }
     ]
->>>>>>> c2e0489e
   },
   {
     "task_id": "L2-066",
     "instruction": "빗썸에서 이더리움 호가를 보여줘",
     "task_level": 2,
     "task_category": "Tool Retrieval & Selection",
-<<<<<<< HEAD
-    "available_tools": ["OrderBook_bithumb","CryptoPrice_bithumb","MarketList_bithumb"],
-    "golden_action": [{"tool": "OrderBook_bithumb", "args": {"market": "KRW-ETH"}}]
-=======
     "available_tools": [
       "OrderBook_bithumb",
       "CryptoPrice_bithumb",
@@ -835,17 +681,12 @@
         }
       }
     ]
->>>>>>> c2e0489e
   },
   {
     "task_id": "L2-067",
     "instruction": "업비트에서 리플(XRP) 현재가 알려줘",
     "task_level": 2,
     "task_category": "Tool Retrieval & Selection",
-<<<<<<< HEAD
-    "available_tools": ["CryptoPrice_upbit","CryptoCandle_upbit","MarketList_upbit"],
-    "golden_action": [{"tool": "CryptoPrice_upbit", "args": {"symbol": "XRP", "quote": "KRW"}}]
-=======
     "available_tools": [
       "CryptoPrice_upbit",
       "CryptoCandle_upbit",
@@ -860,17 +701,12 @@
         }
       }
     ]
->>>>>>> c2e0489e
   },
   {
     "task_id": "L2-068",
     "instruction": "업비트 비트코인 일봉 30개만 조회해줘",
     "task_level": 2,
     "task_category": "Tool Retrieval & Selection",
-<<<<<<< HEAD
-    "available_tools": ["CryptoCandle_upbit","CryptoPrice_upbit","MarketList_upbit"],
-    "golden_action": [{"tool": "CryptoCandle_upbit", "args": {"symbol": "BTC", "quote": "KRW", "candleType": "days", "count": 30}}]
-=======
     "available_tools": [
       "CryptoCandle_upbit",
       "CryptoPrice_upbit",
@@ -887,17 +723,12 @@
         }
       }
     ]
->>>>>>> c2e0489e
   },
   {
     "task_id": "L2-069",
     "instruction": "삼성전자(005930) 현재가를 알려줘",
     "task_level": 2,
     "task_category": "Tool Retrieval & Selection",
-<<<<<<< HEAD
-    "available_tools": ["StockPrice_ls","StockTrades_ls","OrderBook_ls","NewsSearch_naver"],
-    "golden_action": [{"tool": "StockPrice_ls", "args": {"shcode": "005930", "exchgubun": "K"}}]
-=======
     "available_tools": [
       "StockPrice_ls",
       "StockTrades_ls",
@@ -913,25 +744,12 @@
         }
       }
     ]
->>>>>>> c2e0489e
   },
   {
     "task_id": "L2-070",
     "instruction": "카카오(035720) 최근 체결 내역 30개만 보여줘",
     "task_level": 2,
     "task_category": "Tool Retrieval & Selection",
-<<<<<<< HEAD
-    "available_tools": ["StockTrades_ls","StockPrice_ls","OrderBook_ls"],
-    "golden_action": [{"tool": "StockTrades_ls", "args": {"shcode": "035720", "count": 30}}]
-  },
-  {
-    "task_id": "L2-071",
-    "instruction": "2025년 10월 서울에서 하는 축제 정보를 찾아줘",
-    "task_level": 2,
-    "task_category": "Tool Retrieval & Selection",
-    "available_tools": ["FestivalSearch_kto","NewsSearch_naver","WebSearch_naver"],
-    "golden_action": [{"tool": "FestivalSearch_kto", "args": {"eventStartDate": "20251001", "eventEndDate": "20251031", "location": "서울", "numOfRows": 10}}]
-=======
     "available_tools": [
       "StockTrades_ls",
       "StockPrice_ls",
@@ -966,17 +784,12 @@
         }
       }
     ]
->>>>>>> c2e0489e
   },
   {
     "task_id": "L2-072",
     "instruction": "광화문(126.9769,37.5759)에서 경복궁(126.9786,37.5716)까지 자동차 경로를 알려줘",
     "task_level": 2,
     "task_category": "Tool Retrieval & Selection",
-<<<<<<< HEAD
-    "available_tools": ["Directions_naver","CarRoute_tmap","WebSearch_daum"],
-    "golden_action": [{"tool": "Directions_naver", "args": {"start": "126.9769,37.5759", "goal": "126.9786,37.5716", "option": "trafast"}}]
-=======
     "available_tools": [
       "Directions_naver",
       "CarRoute_tmap",
@@ -992,17 +805,12 @@
         }
       }
     ]
->>>>>>> c2e0489e
   },
   {
     "task_id": "L2-073",
     "instruction": "다음에서 ‘요리왕비룡 오프닝’ 동영상을 찾아줘",
     "task_level": 2,
     "task_category": "Tool Retrieval & Selection",
-<<<<<<< HEAD
-    "available_tools": ["VideoSearch_daum","WebSearch_daum","WebSearch_naver"],
-    "golden_action": [{"tool": "VideoSearch_daum", "args": {"query": "요리왕비룡 오프닝", "sort": "accuracy", "size": 15}}]
-=======
     "available_tools": [
       "VideoSearch_daum",
       "WebSearch_daum",
@@ -1018,17 +826,12 @@
         }
       }
     ]
->>>>>>> c2e0489e
   },
   {
     "task_id": "L2-074",
     "instruction": "다음에서 ‘종량제 봉투 가격’ 관련 웹 문서를 찾아줘",
     "task_level": 2,
     "task_category": "Tool Retrieval & Selection",
-<<<<<<< HEAD
-    "available_tools": ["WebSearch_daum","WebSearch_naver","NewsSearch_naver"],
-    "golden_action": [{"tool": "WebSearch_daum", "args": {"query": "종량제 봉투 가격", "sort": "accuracy", "size": 10}}]
-=======
     "available_tools": [
       "WebSearch_daum",
       "WebSearch_naver",
@@ -1044,17 +847,12 @@
         }
       }
     ]
->>>>>>> c2e0489e
   },
   {
     "task_id": "L2-075",
     "instruction": "빗썸 비트코인 15분봉 50개만 조회해줘",
     "task_level": 2,
     "task_category": "Tool Retrieval & Selection",
-<<<<<<< HEAD
-    "available_tools": ["CryptoCandle_bithumb","CryptoPrice_bithumb"],
-    "golden_action": [{"tool": "CryptoCandle_bithumb", "args": {"time": "minutes", "unit": 15, "market": "KRW-BTC", "count": 50}}]
-=======
     "available_tools": [
       "CryptoCandle_bithumb",
       "CryptoPrice_bithumb"
@@ -1070,97 +868,12 @@
         }
       }
     ]
->>>>>>> c2e0489e
   },
   {
     "task_id": "L2-076",
     "instruction": "서울시 버스 141번 노선의 도착 정보를 알려줘",
     "task_level": 2,
     "task_category": "Tool Retrieval & Selection",
-<<<<<<< HEAD
-    "available_tools": ["getArrInfoByRouteAllList","WebSearch_naver","PlaceSearch_kakao","POISearch_tmap"],
-    "golden_action": [{"tool": "getArrInfoByRouteAllList", "args": {"busRouteId": "100100118", "routeNumber": "141"}}]
-  },
-  {
-    "task_id": "L2-077",
-    "instruction": "'현대차' 종목 코드를 검색해줘",
-    "task_level": 2,
-    "task_category": "Tool Retrieval & Selection",
-    "available_tools": ["StockSearch_kis","StockSearch_ls","WebSearch_naver","NewsSearch_naver","StockPrice_ls"],
-    "golden_action": [{"tool": "StockSearch_kis", "args": {"keyword": "현대차"}}]
-  },
-  {
-    "task_id": "L2-078",
-    "instruction": "업비트에서 거래 가능한 모든 암호화폐 목록을 보여줘",
-    "task_level": 2,
-    "task_category": "Tool Retrieval & Selection",
-    "available_tools": ["MarketList_upbit","MarketList_bithumb","CryptoPrice_upbit","WebSearch_naver","NewsSearch_naver"],
-    "golden_action": [{"tool": "MarketList_upbit", "args": {"is_details": false}}]
-  },
-  {
-    "task_id": "L2-079",
-    "instruction": "서울특별시 강남구 테헤란로 152 주소를 좌표로 변환해줘",
-    "task_level": 2,
-    "task_category": "Tool Retrieval & Selection",
-    "available_tools": ["AddressToCoord_kakao","Geocoding_tmap","PlaceSearch_kakao","POISearch_tmap","WebSearch_naver"],
-    "golden_action": [{"tool": "AddressToCoord_kakao", "args": {"query": "서울특별시 강남구 테헤란로 152"}}]
-  },
-  {
-    "task_id": "L2-080",
-    "instruction": "2025년 봄 시즌 제주도 축제 정보를 찾아줘",
-    "task_level": 2,
-    "task_category": "Tool Retrieval & Selection",
-    "available_tools": ["FestivalSearch_kto","NewsSearch_naver","WebSearch_naver","BlogSearch_naver","WebSearch_daum"],
-    "golden_action": [{"tool": "FestivalSearch_kto", "args": {"eventStartDate": "20250301", "eventEndDate": "20250531", "areaCode": "39", "numOfRows": 10}}]
-  },
-  {
-    "task_id": "L2-081",
-    "instruction": "POSCO홀딩스 주식의 현재 호가창을 확인하고 싶어",
-    "task_level": 2,
-    "task_category": "Tool Retrieval & Selection",
-    "available_tools": ["OrderBook_ls","StockPrice_ls","StockTrades_ls","OrderBook_bithumb","CryptoPrice_upbit"],
-    "golden_action": [{"tool": "OrderBook_ls", "args": {"shcode": "005490", "exchgubun": "K"}}]
-  },
-  {
-    "task_id": "L2-082",
-    "instruction": "LS증권에서 '배터리'로 관련 종목을 검색해줘",
-    "task_level": 2,
-    "task_category": "Tool Retrieval & Selection",
-    "available_tools": ["StockSearch_ls","StockSearch_kis","SectorStock_ls","WebSearch_naver","NewsSearch_naver"],
-    "golden_action": [{"tool": "StockSearch_ls", "args": {"keyword": "배터리"}}]
-  },
-  {
-    "task_id": "L2-083",
-    "instruction": "강남역 반경 1km 이내 편의점을 T맵 카테고리로 찾아줘",
-    "task_level": 2,
-    "task_category": "Tool Retrieval & Selection",
-    "available_tools": ["CategorySearch_tmap","CategorySearch_kakao","POISearch_tmap","PlaceSearch_kakao","WebSearch_naver"],
-    "golden_action": [{"tool": "CategorySearch_tmap", "args": {"categories": "CS2", "centerLat": "37.498095", "centerLon": "127.027621", "radius": 1}}]
-  },
-  {
-    "task_id": "L2-084",
-    "instruction": "테슬라(TSLA) 주가를 확인하고 싶어",
-    "task_level": 2,
-    "task_category": "Tool Retrieval & Selection",
-    "available_tools": ["USStockPrice_kis","StockPrice_kis","StockPrice_ls","StockChart_kis","NewsSearch_naver"],
-    "golden_action": [{"tool": "USStockPrice_kis", "args": {"symbol": "TSLA", "exchange": "NASDAQ"}}]
-  },
-  {
-    "task_id": "L2-085",
-    "instruction": "서울 마포구 월드컵북로 396 주소의 경위도 좌표를 T맵으로 알려줘",
-    "task_level": 2,
-    "task_category": "Tool Retrieval & Selection",
-    "available_tools": ["Geocoding_tmap","AddressToCoord_kakao","PlaceSearch_kakao","POISearch_tmap","WebSearch_naver"],
-    "golden_action": [{"tool": "Geocoding_tmap", "args": {"fullAddr": "서울 마포구 월드컵북로 396"}}]
-  },
-  {
-    "task_id": "L2-086",
-    "instruction": "이번 주 IT/컴퓨터 분야 신간 도서 목록을 보여줘",
-    "task_level": 2,
-    "task_category": "Tool Retrieval & Selection",
-    "available_tools": ["ItemList_aladin","ItemSearch_aladin","NewsSearch_naver","BlogSearch_naver","WebSearch_naver"],
-    "golden_action": [{"tool": "ItemList_aladin", "args": {"QueryType": "ItemNewAll", "CategoryId": "351", "SearchTarget": "Book", "MaxResults": 10}}]
-=======
     "available_tools": [
       "getArrInfoByRouteAllList",
       "WebSearch_naver",
@@ -1372,6 +1085,5 @@
         }
       }
     ]
->>>>>>> c2e0489e
   }
 ]