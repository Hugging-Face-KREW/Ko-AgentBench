"""Main benchmark runner for Ko-AgentBench."""

import json
import time
import logging
from typing import Any, Dict, List

from ..adapters.base_adapter import BaseAdapter
from ..tools.tool_registry import ToolRegistry
from .judge import Judge
from ..observability import observe, get_client, is_enabled
from ..tools.caching_executor import CachingExecutor


class BenchmarkRunner:
    """Main runner for executing benchmarks with LLM-tool loops."""
    
    def __init__(self, 
                 adapter: BaseAdapter,
                 tool_registry: ToolRegistry,
                 judge: Judge,
                 max_steps: int = 10,
                 timeout: int = 300,
                 max_retries: int = 3):
        """Initialize benchmark runner.
        
        Args:
            adapter: LLM adapter for API calls
            tool_registry: Registry of available tools
            judge: Judge for evaluating results
            max_steps: Maximum number of steps per task
            timeout: Timeout in seconds per task
            max_retries: Maximum retries for failed API calls
        """
        self.adapter = adapter
        self.tool_registry = tool_registry
        self.judge = judge
        self.max_steps = max_steps
        self.timeout = timeout
        self.max_retries = max_retries
        
        self.logger = logging.getLogger(__name__)
    
    @observe(name="run_task")
    def run_task(self, task: Dict[str, Any]) -> Dict[str, Any]:
        """Run a single benchmark task.
        
        Args:
            task: Task definition dictionary
            
        Returns:
            Task execution result including tool invocation summary
        """
        start_time = time.time()
        # Accept both 'task_id' and 'id' from upstream converters
        task_id = task.get('task_id') or task.get('id', 'unknown')
        
        if is_enabled():
            try:
                langfuse = get_client()
                category = task.get('task_category') or task.get('category', 'unknown')
                difficulty = task.get('task_level') or task.get('difficulty', 'unknown')
                
                langfuse.update_current_trace(
                    name=f"Task: {task_id}",
                    metadata={
                        "task_id": task_id,
                        "category": category,
                        "difficulty": difficulty,
                    },
                    tags=[str(category), str(difficulty)]
                )
            except Exception as e:
                self.logger.debug(f"Langfuse update failed: {e}")

        self.logger.info(f"Starting task {task_id}")
        
        try:
<<<<<<< HEAD
            # Seed conversation messages
            messages: List[Dict[str, Any]] = []
            conversation = task.get('conversation_tracking') or task.get('conversation')
            if isinstance(conversation, dict) and isinstance(conversation.get('turns'), list):
                # Build messages from provided multi-turn conversation, trimming to the last user turn
                turns = conversation.get('turns', [])
                for t in turns:
                    role = t.get('role')
                    content = t.get('content', '')
                    if role in ("user", "assistant") and content:
                        messages.append({"role": role, "content": content})
                # Trim trailing assistant messages so the next model output is a response to the last user
                if messages:
                    # Find last index of a user message
                    last_user_idx = None
                    for idx in range(len(messages) - 1, -1, -1):
                        if messages[idx].get('role') == 'user':
                            last_user_idx = idx
                            break
                    if last_user_idx is not None:
                        messages = messages[: last_user_idx + 1]
                # Fallback if conversation contained no valid user message
                if not messages:
                    task_description = task.get('instruction') or task.get('description', '')
                    messages = [{"role": "user", "content": task_description}]
            else:
                # Single-turn fallback
                task_description = task.get('instruction') or task.get('description', '')
                messages = [{"role": "user", "content": task_description}]
            
            # Get available tools for this task
            task_tools = task.get('available_tools') or task.get('tools', [])
            
            # If no available_tools specified, extract from golden_action
            if not task_tools and task.get('golden_action'):
                golden_action = task.get('golden_action', [])
                if isinstance(golden_action, dict):
                    golden_action = [golden_action]
                
                for action in golden_action:
                    if isinstance(action, dict):
                        tool_name = action.get('tool')
                        if tool_name and tool_name != 'reuse' and tool_name not in task_tools:
                            task_tools.append(tool_name)
                
                if task_tools:
                    self.logger.info(f"📋 Extracted tools from golden_action: {task_tools}")
            
=======
            # Get available tools for this task
            task_tools = task.get('available_tools') or task.get('tools', [])
>>>>>>> fb946ba6
            available_tools = []
            for tool_name in task_tools:
                tool = self.tool_registry.get_tool(tool_name)
                if tool:
                    available_tools.append(tool.get_schema())
                else:
                    self.logger.warning(f"Tool '{tool_name}' not found in registry")
<<<<<<< HEAD
            
            # DEBUG: Log tools being passed to LLM
            self.logger.info(f"Task tools requested: {task_tools}")
            self.logger.info(f"Available tools count: {len(available_tools)}")
            if available_tools:
                self.logger.info(f"First tool schema keys: {list(available_tools[0].keys())}")
            else:
                self.logger.warning("⚠️ NO TOOLS AVAILABLE FOR THIS TASK!")
=======
>>>>>>> fb946ba6
            
            # DEBUG: Log tools being passed to LLM
            self.logger.info(f"Task tools requested: {task_tools}")
            self.logger.info(f"Available tools count: {len(available_tools)}")
            if available_tools:
                self.logger.info(f"First tool schema keys: {list(available_tools[0].keys())}")
            else:
                self.logger.warning("⚠️ NO TOOLS AVAILABLE FOR THIS TASK!")
            
            # Check if this is a multi-turn conversation task (L6/L7)
            conversation = task.get('conversation_tracking') or task.get('conversation')
            if isinstance(conversation, dict) and isinstance(conversation.get('turns'), list):
                # Multi-turn conversation: execute each user turn sequentially
                result = self._execute_multiturn_conversation(conversation, available_tools, task)
            else:
                # Single-turn task: execute once
                task_description = task.get('instruction') or task.get('description', '')
                messages = [{"role": "user", "content": task_description}]
                result = self._execute_loop(messages, available_tools, task)
            
            # Aggregate tool invocation summary
            tool_invocations = []
            for step in result.get('steps', []):
                for tool_call in step.get('tool_calls', []):
                    tool_invocations.append({
                        "step": step.get('step'),
                        "tool_call_id": tool_call.get('tool_call_id'),
                        "tool_name": tool_call.get('tool_name'),
                        "arguments": tool_call.get('arguments'),
                        "result": tool_call.get('result'),
                        "success": tool_call.get('success'),
                        "error": tool_call.get('error'),
                        "error_type": tool_call.get('error_type'),  # For ErrorDetect metric
                    })
            
            # Add tool_invocations to result for judge evaluation
            result['tool_invocations'] = tool_invocations
            
            # Judge the result
            evaluation = self.judge.evaluate(task, result)
            
            execution_time = time.time() - start_time
            
            final_result = {
                "task_id": task_id,
                "success": evaluation.get('success', False),
                "result": result,
                "tool_invocations": tool_invocations,
                "evaluation": evaluation,
                "execution_time": execution_time,
                "steps_taken": len(result.get('steps', [])),
                "error": None
            }
            
            # update trace with final result 
            if is_enabled():
                try:
                    langfuse = get_client()
                    langfuse.update_current_trace(
                        output=final_result,
                        metadata={
                            "success": final_result["success"],
                            "steps_taken": final_result["steps_taken"],
                            "tool_calls_count": len(tool_invocations),
                        }
                    )
                except Exception as e:
                    self.logger.debug(f"Langfuse update failed: {e}")
            
            return final_result
            
        except Exception as e:
            execution_time = time.time() - start_time
            self.logger.error(f"Task {task_id} failed: {str(e)}")
            
            error_result = {
                "task_id": task_id,
                "success": False,
                "result": None,
                "evaluation": None,
                "execution_time": execution_time,
                "steps_taken": 0,
                "error": str(e)
            }
            
            # update trace with error 
            if is_enabled():
                try:
                    langfuse = get_client()
                    langfuse.update_current_trace(
                        output=error_result,
                        metadata={"error": str(e)}
                    )
                except Exception as e:
                    self.logger.debug(f"Langfuse update failed: {e}")
            
            return error_result
    
    @observe(name="execute_multiturn_conversation")
    def _execute_multiturn_conversation(self, 
                                       conversation: Dict[str, Any],
                                       tools: List[Dict], 
                                       task: Dict[str, Any]) -> Dict[str, Any]:
        """Execute a multi-turn conversation (L6/L7 scenarios).
        
        This method processes each user turn sequentially, maintaining conversation context
        across turns. This is essential for:
        - L6 (Efficiency): Testing context reuse ("방금 찾아준 책 다시 알려줘")
        - L7 (Long-term Context): Testing long-term memory ("아까 처음에 물어봤던 코인")
        
        Args:
            conversation: Conversation tracking object with turns
            tools: Available tools
            task: Task definition
            
        Returns:
            Execution result with all conversation steps
        """
        turns = conversation.get('turns', [])
        
        # Initialize conversation (no system prompt as per requirement)
        messages: List[Dict[str, Any]] = []
        
        all_steps = []
        step_counter = 0
        
        self.logger.info(f"\n{'='*80}")
        self.logger.info(f"🔄 Multi-turn conversation: {len(turns)} turns")
        self.logger.info(f"{'='*80}\n")
        
        # Process each user turn sequentially
        for turn_idx, turn in enumerate(turns, 1):
            role = turn.get('role', '')
            content = turn.get('content', '')
            
            # Skip turns without user content (assistant action markers, etc.)
            if role != 'user' or not content:
                continue
            
            self.logger.info(f"\n{'─'*80}")
            self.logger.info(f"🔵 Turn {turn_idx}: Processing user message")
            self.logger.info(f"{'─'*80}")
            self.logger.info(f"User: {content[:200]}...")
            
            # Add user message to conversation
            messages.append({"role": "user", "content": content})
            
            # Call LLM with current context
            try:
                response = self._call_llm_with_retry(messages, tools)
                message = response.get('message', {})
                
                step_counter += 1
                step_data = {
                    "step": step_counter,
                    "turn": turn_idx,
                    "llm_response": response,
                    "tool_calls": [],
                    "timestamp": time.time()
                }
                
                # Log assistant response
                assistant_content = message.get('content', '')
                if assistant_content:
                    self.logger.info(f"💬 Assistant: {assistant_content[:200]}...")
                
                # Add assistant message to conversation
                messages.append(message)
                
                # Handle tool calls if present
                if 'tool_calls' in message and message['tool_calls']:
                    self.logger.info(f"🔧 Tool calls: {len(message['tool_calls'])}")
                    
                    for idx, tool_call in enumerate(message['tool_calls'], 1):
                        tool_name = tool_call.get('function', {}).get('name', 'unknown')
                        tool_args = tool_call.get('function', {}).get('arguments', '{}')
                        self.logger.info(f"  [{idx}] {tool_name}")
                        self.logger.info(f"      Args: {tool_args[:150]}...")
                        
                        # Execute tool
                        tool_result = self._execute_tool_call(tool_call)
                        step_data['tool_calls'].append(tool_result)
                        
                        # Log result
                        if tool_result.get('success'):
                            result_preview = str(tool_result.get('result', ''))[:150]
                            self.logger.info(f"      ✅ Success: {result_preview}...")
                        else:
                            self.logger.error(f"      ❌ Error: {tool_result.get('error')}")
                        
                        # Add tool result to conversation
                        messages.append({
                            "role": "tool",
                            "tool_call_id": tool_call['id'],
                            "content": json.dumps(tool_result['result'])
                        })
                    
                    # Get final response after tool execution
                    self.logger.info(f"🔄 Getting final response after tool execution...")
                    final_response = self._call_llm_with_retry(messages, tools)
                    final_message = final_response.get('message', {})
                    
                    # Log final response
                    final_content = final_message.get('content', '')
                    if final_content:
                        self.logger.info(f"💬 Final response: {final_content[:200]}...")
                    
                    # Add final response to conversation
                    messages.append(final_message)
                    
                    # Update step data with final response
                    step_counter += 1
                    step_data_final = {
                        "step": step_counter,
                        "turn": turn_idx,
                        "llm_response": final_response,
                        "tool_calls": [],
                        "timestamp": time.time()
                    }
                    all_steps.append(step_data_final)
                
                all_steps.append(step_data)
                
            except Exception as e:
                self.logger.error(f"❌ Error processing turn {turn_idx}: {e}")
                # Continue to next turn even if this one fails
                continue
        
        self.logger.info(f"\n{'='*80}")
        self.logger.info(f"✅ Multi-turn conversation completed: {len(all_steps)} steps")
        self.logger.info(f"{'='*80}\n")
        
        # Get final response from last message
        final_response_content = ""
        for msg in reversed(messages):
            if msg.get('role') == 'assistant' and msg.get('content'):
                final_response_content = msg.get('content', '')
                break
        
        return {
            "steps": all_steps,
            "final_response": final_response_content,
            "conversation": messages
        }
    
    @observe(name="execute_loop")
    def _execute_loop(self, messages: List[Dict], 
                     tools: List[Dict], 
                     task: Dict[str, Any]) -> Dict[str, Any]:
        """Execute the LLM-tool interaction loop.
        
        Args:
            messages: Conversation messages
            tools: Available tools
            task: Task definition
            
        Returns:
            Execution result
        """
        steps = []
        start_time = time.time()
        
        # DEBUG: Log tools being used in loop
        self.logger.info(f"_execute_loop: Received {len(tools)} tools")
        if tools:
            tool_names = [t.get('function', {}).get('name', 'unknown') for t in tools]
            self.logger.info(f"Tool names in loop: {tool_names}")
        
        # Log seeded conversation history for multi-turn scenarios
        seeded_messages_count = len(messages)
        if seeded_messages_count > 0:
            self.logger.info(f"🔄 Multi-turn context: {seeded_messages_count} messages seeded")
            for idx, msg in enumerate(messages):
                role = msg.get('role', 'unknown')
                content_preview = msg.get('content', '')[:100]
                self.logger.info(f"  [{idx+1}] {role}: {content_preview}...")
        
        for step in range(self.max_steps):
            # Check timeout
            if time.time() - start_time > self.timeout:
                raise TimeoutError(f"Task exceeded timeout of {self.timeout} seconds")
            
            # Log current turn information
            current_turn = step + 1
            self.logger.info(f"\n{'='*60}")
            self.logger.info(f"🔵 Step {current_turn}/{self.max_steps}")
            self.logger.info(f"{'='*60}")
            
            # Get LLM response
            response = self._call_llm_with_retry(messages, tools)
            
            step_data = {
                "step": step + 1,
                "llm_response": response,
                "tool_calls": [],
                "timestamp": time.time()
            }
            
            # Handle tool calls
            message = response.get('message', {})
            
            # Log assistant response
            assistant_content = message.get('content', '')
            if assistant_content:
                self.logger.info(f"💬 Assistant response: {assistant_content[:200]}...")
            
            # Add assistant message to conversation first
            messages.append(message)
            
            # Then handle tool calls if present
            if 'tool_calls' in message and message['tool_calls']:
                self.logger.info(f"🔧 Tool calls in this turn: {len(message['tool_calls'])}")
                for idx, tool_call in enumerate(message['tool_calls'], 1):
                    tool_name = tool_call.get('function', {}).get('name', 'unknown')
                    tool_args = tool_call.get('function', {}).get('arguments', '{}')
                    self.logger.info(f"  [{idx}] Calling: {tool_name}")
                    self.logger.info(f"      Args: {tool_args[:150]}...")
                    
<<<<<<< HEAD
                    tool_result = self._execute_tool_call(tool_call, task)
=======
                    tool_result = self._execute_tool_call(tool_call)
>>>>>>> fb946ba6
                    step_data['tool_calls'].append(tool_result)
                    
                    # Log tool execution result
                    if tool_result.get('success'):
                        result_preview = str(tool_result.get('result', ''))[:150]
                        self.logger.info(f"      ✅ Success: {result_preview}...")
                    else:
                        self.logger.error(f"      ❌ Error: {tool_result.get('error')}")
                    
                    # Add tool result to messages for next turn
<<<<<<< HEAD
                    # Include error information if tool call failed
                    if tool_result.get('success'):
                        content = json.dumps(tool_result['result'])
                    else:
                        # Send error information to the model
                        content = json.dumps({
                            "error": tool_result.get('error'),
                            "error_type": tool_result.get('error_type')
                        })
                    
=======
>>>>>>> fb946ba6
                    messages.append({
                        "role": "tool",
                        "tool_call_id": tool_call['id'],
                        "content": content
                    })
            else:
                self.logger.info(f"✅ No tool calls - conversation complete")
            
            steps.append(step_data)
            
            # Check if task is complete (no more tool calls)
            if 'tool_calls' not in message or not message['tool_calls']:
                break
        
        self.logger.info(f"\n{'='*60}")
        self.logger.info(f"🎯 Conversation completed: {len(steps)} steps taken")
        self.logger.info(f"{'='*60}\n")
        
        return {
            "steps": steps,
            "final_response": message.get('content', ''),
            "conversation": messages
        }
    
    @observe(as_type="generation")
    def _call_llm_with_retry(self, messages: List[Dict], 
                           tools: List[Dict]) -> Dict[str, Any]:
        """Call LLM with retry logic.
        
        Args:
            messages: Conversation messages
            tools: Available tools
            
        Returns:
            LLM response
        """
        # DEBUG: Log before calling LLM
        self.logger.debug(f"Calling LLM with {len(tools)} tools")
        
        last_error = None
        
        for attempt in range(self.max_retries):
            try:
                result = self.adapter.chat_completion(messages, tools)
                
                if is_enabled() and 'usage' in result:
                    try:
                        langfuse = get_client()
                        langfuse.update_current_span(
                            metadata={
                                "model": result.get('model', self.adapter.model_name),
                                "usage": {
                                    "input_tokens": result['usage'].get('prompt_tokens', 0),
                                    "output_tokens": result['usage'].get('completion_tokens', 0),
                                    "total_tokens": result['usage'].get('total_tokens', 0),
                                }
                            }
                        )
                    except Exception as e:
                        self.logger.debug(f"Langfuse update failed: {e}")
                
                return result
            except Exception as e:
                last_error = e
                self.logger.warning(f"LLM call attempt {attempt + 1} failed: {str(e)}")
                if attempt < self.max_retries - 1:
                    time.sleep(2 ** attempt)  # Exponential backoff
        
        raise Exception(f"LLM call failed after {self.max_retries} attempts: {str(last_error)}")
    
    @observe(name="execute_tool")
    def _execute_tool_call(self, tool_call: Dict[str, Any], task: Dict[str, Any]) -> Dict[str, Any]:
        """Execute a single tool call with error injection support for Level 5 tasks.
        
        Args:
            tool_call: Tool call information
            task: Task definition (for error_injection check)
            
        Returns:
            Tool execution result
        """
        try:
            function = tool_call.get('function', {})
            tool_name = function.get('name')
            arguments = json.loads(function.get('arguments', '{}'))
            
            # update current span with input 
            if is_enabled():
                try:
                    langfuse = get_client()
                    langfuse.update_current_span(
                        input=arguments,
                        metadata={"tool_name": tool_name}
                    )
                except Exception as e:
                    self.logger.debug(f"Langfuse update failed: {e}")
            
<<<<<<< HEAD
            # Check for error injection (Level 5 robustness testing)
            error_injection = task.get('error_injection')
            if error_injection and error_injection.get('tool') == tool_name:
                error_type = error_injection.get('error_type')
                
                # Simulate different error types
                if error_type == 'timeout':
                    error_message = "Request timeout"
                elif error_type == 'complete_unavailable':
                    error_message = "Service completely unavailable"
                elif error_type == 'data_not_available':
                    error_message = "No data available"
                else:
                    error_message = f"Error: {error_type}"
                
                self.logger.warning(f"🔴 Error injection: {tool_name} - {error_type}")
                
                # Return error result
                error_result = {
                    "tool_call_id": tool_call['id'],
                    "tool_name": tool_name,
                    "arguments": arguments,
                    "result": None,
                    "success": False,
                    "error": error_message,
                    "error_type": error_type  # For judge evaluation
                }
                
                # update current span with injected error
                if is_enabled():
                    try:
                        langfuse = get_client()
                        langfuse.update_current_span(
                            output=error_result,
                            metadata={"error_injection": True, "error_type": error_type}
                        )
                    except Exception as e:
                        self.logger.debug(f"Langfuse update failed: {e}")
                
                return error_result
            
            # Execute tool normally (may include caching layer under the hood)
=======
            # Execute tool (may include caching layer under the hood)
>>>>>>> fb946ba6
            result = self.tool_registry.execute_tool(tool_name, **arguments)
            
            tool_result = {
                "tool_call_id": tool_call['id'],
                "tool_name": tool_name,
                "arguments": arguments,
                "result": result,
                "success": True,
                "error": None
            }
            
            # update current span with output 
            if is_enabled():
                try:
                    langfuse = get_client()
                    # Attach cache metadata if available from wrapper
                    cache_meta = None
                    try:
                        # Access underlying caching executor via tool wrapper if present
                        tool_obj = self.tool_registry.get_tool(tool_name)
                        if hasattr(tool_obj, "_caching_executor"):
                            cache_meta = tool_obj._caching_executor.get_last_meta()
                    except Exception:
                        cache_meta = None
                    langfuse.update_current_span(output=tool_result, metadata={"cache": cache_meta})
                except Exception as e:
                    self.logger.debug(f"Langfuse update failed: {e}")
            
            return tool_result
            
        except Exception as e:
            error_result = {
                "tool_call_id": tool_call['id'],
                "tool_name": function.get('name'),
                "arguments": arguments if 'arguments' in locals() else {},
                "result": None,
                "success": False,
                "error": str(e)
            }
            
            # update current span with error 
            if is_enabled():
                try:
                    langfuse = get_client()
                    langfuse.update_current_span(
                        output=error_result,
                        level="ERROR"
                    )
                except Exception as e:
                    self.logger.debug(f"Langfuse update failed: {e}")
            
            return error_result<|MERGE_RESOLUTION|>--- conflicted
+++ resolved
@@ -76,7 +76,6 @@
         self.logger.info(f"Starting task {task_id}")
         
         try:
-<<<<<<< HEAD
             # Seed conversation messages
             messages: List[Dict[str, Any]] = []
             conversation = task.get('conversation_tracking') or task.get('conversation')
@@ -125,10 +124,6 @@
                 if task_tools:
                     self.logger.info(f"📋 Extracted tools from golden_action: {task_tools}")
             
-=======
-            # Get available tools for this task
-            task_tools = task.get('available_tools') or task.get('tools', [])
->>>>>>> fb946ba6
             available_tools = []
             for tool_name in task_tools:
                 tool = self.tool_registry.get_tool(tool_name)
@@ -136,17 +131,6 @@
                     available_tools.append(tool.get_schema())
                 else:
                     self.logger.warning(f"Tool '{tool_name}' not found in registry")
-<<<<<<< HEAD
-            
-            # DEBUG: Log tools being passed to LLM
-            self.logger.info(f"Task tools requested: {task_tools}")
-            self.logger.info(f"Available tools count: {len(available_tools)}")
-            if available_tools:
-                self.logger.info(f"First tool schema keys: {list(available_tools[0].keys())}")
-            else:
-                self.logger.warning("⚠️ NO TOOLS AVAILABLE FOR THIS TASK!")
-=======
->>>>>>> fb946ba6
             
             # DEBUG: Log tools being passed to LLM
             self.logger.info(f"Task tools requested: {task_tools}")
@@ -465,11 +449,7 @@
                     self.logger.info(f"  [{idx}] Calling: {tool_name}")
                     self.logger.info(f"      Args: {tool_args[:150]}...")
                     
-<<<<<<< HEAD
                     tool_result = self._execute_tool_call(tool_call, task)
-=======
-                    tool_result = self._execute_tool_call(tool_call)
->>>>>>> fb946ba6
                     step_data['tool_calls'].append(tool_result)
                     
                     # Log tool execution result
@@ -480,7 +460,6 @@
                         self.logger.error(f"      ❌ Error: {tool_result.get('error')}")
                     
                     # Add tool result to messages for next turn
-<<<<<<< HEAD
                     # Include error information if tool call failed
                     if tool_result.get('success'):
                         content = json.dumps(tool_result['result'])
@@ -491,8 +470,6 @@
                             "error_type": tool_result.get('error_type')
                         })
                     
-=======
->>>>>>> fb946ba6
                     messages.append({
                         "role": "tool",
                         "tool_call_id": tool_call['id'],
@@ -590,7 +567,6 @@
                 except Exception as e:
                     self.logger.debug(f"Langfuse update failed: {e}")
             
-<<<<<<< HEAD
             # Check for error injection (Level 5 robustness testing)
             error_injection = task.get('error_injection')
             if error_injection and error_injection.get('tool') == tool_name:
@@ -633,9 +609,6 @@
                 return error_result
             
             # Execute tool normally (may include caching layer under the hood)
-=======
-            # Execute tool (may include caching layer under the hood)
->>>>>>> fb946ba6
             result = self.tool_registry.execute_tool(tool_name, **arguments)
             
             tool_result = {
